// Copyright 2021 TiKV Authors
//
// Licensed under the Apache License, Version 2.0 (the "License");
// you may not use this file except in compliance with the License.
// You may obtain a copy of the License at
//
//     http://www.apache.org/licenses/LICENSE-2.0
//
// Unless required by applicable law or agreed to in writing, software
// distributed under the License is distributed on an "AS IS" BASIS,
// WITHOUT WARRANTIES OR CONDITIONS OF ANY KIND, either express or implied.
// See the License for the specific language governing permissions and
// limitations under the License.

// NOTE: The code in this file is based on code from the
// TiDB project, licensed under the Apache License v 2.0
//
// https://github.com/pingcap/tidb/tree/cc5e161ac06827589c4966674597c137cc9e809c/store/tikv/metrics/metrics.go
//

// Copyright 2021 PingCAP, Inc.
//
// Licensed under the Apache License, Version 2.0 (the "License");
// you may not use this file except in compliance with the License.
// You may obtain a copy of the License at
//
//     http://www.apache.org/licenses/LICENSE-2.0
//
// Unless required by applicable law or agreed to in writing, software
// distributed under the License is distributed on an "AS IS" BASIS,
// WITHOUT WARRANTIES OR CONDITIONS OF ANY KIND, either express or implied.
// See the License for the specific language governing permissions and
// limitations under the License.

package metrics

import (
	"github.com/prometheus/client_golang/prometheus"
	dto "github.com/prometheus/client_model/go"
)

// Client metrics.
var (
	TiKVTxnCmdHistogram                      *prometheus.HistogramVec
	TiKVBackoffHistogram                     *prometheus.HistogramVec
	TiKVSendReqHistogram                     *prometheus.HistogramVec
	TiKVSendReqCounter                       *prometheus.CounterVec
	TiKVSendReqTimeCounter                   *prometheus.CounterVec
	TiKVRPCNetLatencyHistogram               *prometheus.HistogramVec
	TiKVCoprocessorHistogram                 *prometheus.HistogramVec
	TiKVLockResolverCounter                  *prometheus.CounterVec
	TiKVRegionErrorCounter                   *prometheus.CounterVec
	TiKVTxnWriteKVCountHistogram             prometheus.Histogram
	TiKVTxnWriteSizeHistogram                prometheus.Histogram
	TiKVRawkvCmdHistogram                    *prometheus.HistogramVec
	TiKVRawkvSizeHistogram                   *prometheus.HistogramVec
	TiKVTxnRegionsNumHistogram               *prometheus.HistogramVec
	TiKVLoadSafepointCounter                 *prometheus.CounterVec
	TiKVSecondaryLockCleanupFailureCounter   *prometheus.CounterVec
	TiKVRegionCacheCounter                   *prometheus.CounterVec
	TiKVLoadRegionCacheHistogram             *prometheus.HistogramVec
	TiKVLocalLatchWaitTimeHistogram          prometheus.Histogram
	TiKVStatusDuration                       *prometheus.HistogramVec
	TiKVStatusCounter                        *prometheus.CounterVec
	TiKVBatchWaitDuration                    prometheus.Histogram
	TiKVBatchSendLatency                     prometheus.Histogram
	TiKVBatchWaitOverLoad                    prometheus.Counter
	TiKVBatchPendingRequests                 *prometheus.HistogramVec
	TiKVBatchRequests                        *prometheus.HistogramVec
	TiKVBatchClientUnavailable               prometheus.Histogram
	TiKVBatchClientWaitEstablish             prometheus.Histogram
	TiKVBatchClientRecycle                   prometheus.Histogram
	TiKVBatchRecvLatency                     *prometheus.HistogramVec
	TiKVRangeTaskStats                       *prometheus.GaugeVec
	TiKVRangeTaskPushDuration                *prometheus.HistogramVec
	TiKVTokenWaitDuration                    prometheus.Histogram
	TiKVTxnHeartBeatHistogram                *prometheus.HistogramVec
	TiKVPessimisticLockKeysDuration          prometheus.Histogram
	TiKVTTLLifeTimeReachCounter              prometheus.Counter
	TiKVNoAvailableConnectionCounter         prometheus.Counter
	TiKVTwoPCTxnCounter                      *prometheus.CounterVec
	TiKVAsyncCommitTxnCounter                *prometheus.CounterVec
	TiKVOnePCTxnCounter                      *prometheus.CounterVec
	TiKVStoreLimitErrorCounter               *prometheus.CounterVec
	TiKVGRPCConnTransientFailureCounter      *prometheus.CounterVec
	TiKVPanicCounter                         *prometheus.CounterVec
	TiKVForwardRequestCounter                *prometheus.CounterVec
	TiKVTSFutureWaitDuration                 prometheus.Histogram
	TiKVSafeTSUpdateCounter                  *prometheus.CounterVec
	TiKVMinSafeTSGapSeconds                  *prometheus.GaugeVec
	TiKVReplicaSelectorFailureCounter        *prometheus.CounterVec
	TiKVRequestRetryTimesHistogram           prometheus.Histogram
	TiKVTxnCommitBackoffSeconds              prometheus.Histogram
	TiKVTxnCommitBackoffCount                prometheus.Histogram
	TiKVSmallReadDuration                    prometheus.Histogram
	TiKVReadThroughput                       prometheus.Histogram
	TiKVUnsafeDestroyRangeFailuresCounterVec *prometheus.CounterVec
	TiKVPrewriteAssertionUsageCounter        *prometheus.CounterVec
	TiKVGrpcConnectionState                  *prometheus.GaugeVec
<<<<<<< HEAD
	TiKVStoreSlowScoreGauge                  *prometheus.GaugeVec
=======
	TiKVAggressiveLockedKeysCounter          *prometheus.CounterVec
>>>>>>> 50e86f7d
)

// Label constants.
const (
	LblType            = "type"
	LblResult          = "result"
	LblStore           = "store"
	LblCommit          = "commit"
	LblAbort           = "abort"
	LblRollback        = "rollback"
	LblBatchGet        = "batch_get"
	LblGet             = "get"
	LblLockKeys        = "lock_keys"
	LabelBatchRecvLoop = "batch-recv-loop"
	LabelBatchSendLoop = "batch-send-loop"
	LblAddress         = "address"
	LblFromStore       = "from_store"
	LblToStore         = "to_store"
	LblStaleRead       = "stale_read"
	LblSource          = "source"
	LblToFollower      = "to_follower"
	LblToLeader        = "to_leader"
)

func initMetrics(namespace, subsystem string) {
	TiKVTxnCmdHistogram = prometheus.NewHistogramVec(
		prometheus.HistogramOpts{
			Namespace: namespace,
			Subsystem: subsystem,
			Name:      "txn_cmd_duration_seconds",
			Help:      "Bucketed histogram of processing time of txn cmds.",
			Buckets:   prometheus.ExponentialBuckets(0.0005, 2, 29), // 0.5ms ~ 1.5days
		}, []string{LblType})

	TiKVBackoffHistogram = prometheus.NewHistogramVec(
		prometheus.HistogramOpts{
			Namespace: namespace,
			Subsystem: subsystem,
			Name:      "backoff_seconds",
			Help:      "total backoff seconds of a single backoffer.",
			Buckets:   prometheus.ExponentialBuckets(0.0005, 2, 29), // 0.5ms ~ 1.5days
		}, []string{LblType})

	TiKVSendReqHistogram = prometheus.NewHistogramVec(
		prometheus.HistogramOpts{
			Namespace: namespace,
			Subsystem: subsystem,
			Name:      "request_seconds",
			Help:      "Bucketed histogram of sending request duration.",
			Buckets:   prometheus.ExponentialBuckets(0.0005, 2, 29), // 0.5ms ~ 1.5days
		}, []string{LblType, LblStore, LblStaleRead})

	TiKVSendReqCounter = prometheus.NewCounterVec(
		prometheus.CounterOpts{
			Namespace: namespace,
			Subsystem: subsystem,
			Name:      "request_counter",
			Help:      "Counter of sending request with multi dimensions.",
		}, []string{LblType, LblStore, LblStaleRead, LblSource})

	TiKVSendReqTimeCounter = prometheus.NewCounterVec(
		prometheus.CounterOpts{
			Namespace: namespace,
			Subsystem: subsystem,
			Name:      "request_time_counter",
			Help:      "Counter of request time with multi dimensions.",
		}, []string{LblType, LblStore, LblStaleRead, LblSource})

	TiKVRPCNetLatencyHistogram = prometheus.NewHistogramVec(
		prometheus.HistogramOpts{
			Namespace: namespace,
			Subsystem: subsystem,
			Name:      "rpc_net_latency_seconds",
			Help:      "Bucketed histogram of time difference between TiDB and TiKV.",
			Buckets:   prometheus.ExponentialBuckets(5e-5, 2, 18), // 50us ~ 6.5s
		}, []string{LblStore})

	TiKVCoprocessorHistogram = prometheus.NewHistogramVec(
		prometheus.HistogramOpts{
			Namespace: namespace,
			Subsystem: subsystem,
			Name:      "cop_duration_seconds",
			Help:      "Run duration of a single coprocessor task, includes backoff time.",
			Buckets:   prometheus.ExponentialBuckets(0.0005, 2, 29), // 0.5ms ~ 1.5days
		}, []string{LblStore, LblStaleRead})

	TiKVLockResolverCounter = prometheus.NewCounterVec(
		prometheus.CounterOpts{
			Namespace: namespace,
			Subsystem: subsystem,
			Name:      "lock_resolver_actions_total",
			Help:      "Counter of lock resolver actions.",
		}, []string{LblType})

	TiKVRegionErrorCounter = prometheus.NewCounterVec(
		prometheus.CounterOpts{
			Namespace: namespace,
			Subsystem: subsystem,
			Name:      "region_err_total",
			Help:      "Counter of region errors.",
		}, []string{LblType})

	TiKVTxnWriteKVCountHistogram = prometheus.NewHistogram(
		prometheus.HistogramOpts{
			Namespace: namespace,
			Subsystem: subsystem,
			Name:      "txn_write_kv_num",
			Help:      "Count of kv pairs to write in a transaction.",
			Buckets:   prometheus.ExponentialBuckets(1, 4, 17), // 1 ~ 4G
		})

	TiKVTxnWriteSizeHistogram = prometheus.NewHistogram(
		prometheus.HistogramOpts{
			Namespace: namespace,
			Subsystem: subsystem,
			Name:      "txn_write_size_bytes",
			Help:      "Size of kv pairs to write in a transaction.",
			Buckets:   prometheus.ExponentialBuckets(16, 4, 17), // 16Bytes ~ 64GB
		})

	TiKVRawkvCmdHistogram = prometheus.NewHistogramVec(
		prometheus.HistogramOpts{
			Namespace: namespace,
			Subsystem: subsystem,
			Name:      "rawkv_cmd_seconds",
			Help:      "Bucketed histogram of processing time of rawkv cmds.",
			Buckets:   prometheus.ExponentialBuckets(0.0005, 2, 29), // 0.5ms ~ 1.5days
		}, []string{LblType})

	TiKVRawkvSizeHistogram = prometheus.NewHistogramVec(
		prometheus.HistogramOpts{
			Namespace: namespace,
			Subsystem: subsystem,
			Name:      "rawkv_kv_size_bytes",
			Help:      "Size of key/value to put, in bytes.",
			Buckets:   prometheus.ExponentialBuckets(1, 2, 30), // 1Byte ~ 512MB
		}, []string{LblType})

	TiKVTxnRegionsNumHistogram = prometheus.NewHistogramVec(
		prometheus.HistogramOpts{
			Namespace: namespace,
			Subsystem: subsystem,
			Name:      "txn_regions_num",
			Help:      "Number of regions in a transaction.",
			Buckets:   prometheus.ExponentialBuckets(1, 2, 25), // 1 ~ 16M
		}, []string{LblType})

	TiKVLoadSafepointCounter = prometheus.NewCounterVec(
		prometheus.CounterOpts{
			Namespace: namespace,
			Subsystem: subsystem,
			Name:      "load_safepoint_total",
			Help:      "Counter of load safepoint.",
		}, []string{LblType})

	TiKVSecondaryLockCleanupFailureCounter = prometheus.NewCounterVec(
		prometheus.CounterOpts{
			Namespace: namespace,
			Subsystem: subsystem,
			Name:      "lock_cleanup_task_total",
			Help:      "failure statistic of secondary lock cleanup task.",
		}, []string{LblType})

	TiKVRegionCacheCounter = prometheus.NewCounterVec(
		prometheus.CounterOpts{
			Namespace: namespace,
			Subsystem: subsystem,
			Name:      "region_cache_operations_total",
			Help:      "Counter of region cache.",
		}, []string{LblType, LblResult})

	TiKVLoadRegionCacheHistogram = prometheus.NewHistogramVec(
		prometheus.HistogramOpts{
			Namespace: namespace,
			Subsystem: subsystem,
			Name:      "load_region_cache_seconds",
			Help:      "Load region information duration",
			Buckets:   prometheus.ExponentialBuckets(0.0001, 2, 20), // 0.1ms ~ 52s
		}, []string{LblType})

	TiKVLocalLatchWaitTimeHistogram = prometheus.NewHistogram(
		prometheus.HistogramOpts{
			Namespace: namespace,
			Subsystem: subsystem,
			Name:      "local_latch_wait_seconds",
			Help:      "Wait time of a get local latch.",
			Buckets:   prometheus.ExponentialBuckets(0.0005, 2, 20), // 0.5ms ~ 262s
		})

	TiKVStatusDuration = prometheus.NewHistogramVec(
		prometheus.HistogramOpts{
			Namespace: namespace,
			Subsystem: subsystem,
			Name:      "kv_status_api_duration",
			Help:      "duration for kv status api.",
			Buckets:   prometheus.ExponentialBuckets(0.0005, 2, 20), // 0.5ms ~ 262s
		}, []string{"store"})

	TiKVStatusCounter = prometheus.NewCounterVec(
		prometheus.CounterOpts{
			Namespace: namespace,
			Subsystem: subsystem,
			Name:      "kv_status_api_count",
			Help:      "Counter of access kv status api.",
		}, []string{LblResult})

	TiKVBatchWaitDuration = prometheus.NewHistogram(
		prometheus.HistogramOpts{
			Namespace: namespace,
			Subsystem: subsystem,
			Name:      "batch_wait_duration",
			Buckets:   prometheus.ExponentialBuckets(1, 2, 34), // 1ns ~ 8s
			Help:      "batch wait duration",
		})

	TiKVBatchSendLatency = prometheus.NewHistogram(
		prometheus.HistogramOpts{
			Namespace: namespace,
			Subsystem: subsystem,
			Name:      "batch_send_latency",
			Buckets:   prometheus.ExponentialBuckets(1, 2, 34), // 1ns ~ 8s
			Help:      "batch send latency",
		})

	TiKVBatchRecvLatency = prometheus.NewHistogramVec(
		prometheus.HistogramOpts{
			Namespace: namespace,
			Subsystem: subsystem,
			Name:      "batch_recv_latency",
			Buckets:   prometheus.ExponentialBuckets(1000, 2, 34), // 1us ~ 8000s
			Help:      "batch recv latency",
		}, []string{LblResult})

	TiKVBatchWaitOverLoad = prometheus.NewCounter(
		prometheus.CounterOpts{
			Namespace: namespace,
			Subsystem: subsystem,
			Name:      "batch_wait_overload",
			Help:      "event of tikv transport layer overload",
		})

	TiKVBatchPendingRequests = prometheus.NewHistogramVec(
		prometheus.HistogramOpts{
			Namespace: namespace,
			Subsystem: subsystem,
			Name:      "batch_pending_requests",
			Buckets:   prometheus.ExponentialBuckets(1, 2, 11), // 1 ~ 1024
			Help:      "number of requests pending in the batch channel",
		}, []string{"store"})

	TiKVBatchRequests = prometheus.NewHistogramVec(
		prometheus.HistogramOpts{
			Namespace: namespace,
			Subsystem: subsystem,
			Name:      "batch_requests",
			Buckets:   prometheus.ExponentialBuckets(1, 2, 11), // 1 ~ 1024
			Help:      "number of requests in one batch",
		}, []string{"store"})

	TiKVBatchClientUnavailable = prometheus.NewHistogram(
		prometheus.HistogramOpts{
			Namespace: namespace,
			Subsystem: subsystem,
			Name:      "batch_client_unavailable_seconds",
			Buckets:   prometheus.ExponentialBuckets(0.001, 2, 28), // 1ms ~ 1.5days
			Help:      "batch client unavailable",
		})

	TiKVBatchClientWaitEstablish = prometheus.NewHistogram(
		prometheus.HistogramOpts{
			Namespace: namespace,
			Subsystem: subsystem,
			Name:      "batch_client_wait_connection_establish",
			Buckets:   prometheus.ExponentialBuckets(0.001, 2, 28), // 1ms ~ 1.5days
			Help:      "batch client wait new connection establish",
		})

	TiKVBatchClientRecycle = prometheus.NewHistogram(
		prometheus.HistogramOpts{
			Namespace: namespace,
			Subsystem: subsystem,
			Name:      "batch_client_reset",
			Buckets:   prometheus.ExponentialBuckets(0.001, 2, 28), // 1ms ~ 1.5days
			Help:      "batch client recycle connection and reconnect duration",
		})

	TiKVRangeTaskStats = prometheus.NewGaugeVec(
		prometheus.GaugeOpts{
			Namespace: namespace,
			Subsystem: subsystem,
			Name:      "range_task_stats",
			Help:      "stat of range tasks",
		}, []string{LblType, LblResult})

	TiKVRangeTaskPushDuration = prometheus.NewHistogramVec(
		prometheus.HistogramOpts{
			Namespace: namespace,
			Subsystem: subsystem,
			Name:      "range_task_push_duration",
			Buckets:   prometheus.ExponentialBuckets(0.001, 2, 20), // 1ms ~ 524s
			Help:      "duration to push sub tasks to range task workers",
		}, []string{LblType})

	TiKVTokenWaitDuration = prometheus.NewHistogram(
		prometheus.HistogramOpts{
			Namespace: namespace,
			Subsystem: subsystem,
			Name:      "batch_executor_token_wait_duration",
			Buckets:   prometheus.ExponentialBuckets(1, 2, 34), // 1ns ~ 8s
			Help:      "tidb txn token wait duration to process batches",
		})

	TiKVTxnHeartBeatHistogram = prometheus.NewHistogramVec(
		prometheus.HistogramOpts{
			Namespace: namespace,
			Subsystem: subsystem,
			Name:      "txn_heart_beat",
			Help:      "Bucketed histogram of the txn_heartbeat request duration.",
			Buckets:   prometheus.ExponentialBuckets(0.001, 2, 20), // 1ms ~ 524s
		}, []string{LblType})

	TiKVPessimisticLockKeysDuration = prometheus.NewHistogram(
		prometheus.HistogramOpts{
			Namespace: namespace,
			Subsystem: subsystem,
			Name:      "pessimistic_lock_keys_duration",
			Buckets:   prometheus.ExponentialBuckets(0.001, 2, 24), // 1ms ~ 8389s
			Help:      "tidb txn pessimistic lock keys duration",
		})

	TiKVTTLLifeTimeReachCounter = prometheus.NewCounter(
		prometheus.CounterOpts{
			Namespace: namespace,
			Subsystem: subsystem,
			Name:      "ttl_lifetime_reach_total",
			Help:      "Counter of ttlManager live too long.",
		})

	TiKVNoAvailableConnectionCounter = prometheus.NewCounter(
		prometheus.CounterOpts{
			Namespace: namespace,
			Subsystem: subsystem,
			Name:      "batch_client_no_available_connection_total",
			Help:      "Counter of no available batch client.",
		})

	TiKVTwoPCTxnCounter = prometheus.NewCounterVec(
		prometheus.CounterOpts{
			Namespace: namespace,
			Subsystem: subsystem,
			Name:      "commit_txn_counter",
			Help:      "Counter of 2PC transactions.",
		}, []string{LblType})

	TiKVAsyncCommitTxnCounter = prometheus.NewCounterVec(
		prometheus.CounterOpts{
			Namespace: namespace,
			Subsystem: subsystem,
			Name:      "async_commit_txn_counter",
			Help:      "Counter of async commit transactions.",
		}, []string{LblType})

	TiKVOnePCTxnCounter = prometheus.NewCounterVec(
		prometheus.CounterOpts{
			Namespace: namespace,
			Subsystem: subsystem,
			Name:      "one_pc_txn_counter",
			Help:      "Counter of 1PC transactions.",
		}, []string{LblType})

	TiKVStoreLimitErrorCounter = prometheus.NewCounterVec(
		prometheus.CounterOpts{
			Namespace: namespace,
			Subsystem: subsystem,
			Name:      "get_store_limit_token_error",
			Help:      "store token is up to the limit, probably because one of the stores is the hotspot or unavailable",
		}, []string{LblAddress, LblStore})

	TiKVGRPCConnTransientFailureCounter = prometheus.NewCounterVec(
		prometheus.CounterOpts{
			Namespace: namespace,
			Subsystem: subsystem,
			Name:      "connection_transient_failure_count",
			Help:      "Counter of gRPC connection transient failure",
		}, []string{LblAddress, LblStore})

	TiKVPanicCounter = prometheus.NewCounterVec(
		prometheus.CounterOpts{
			Namespace: namespace,
			Subsystem: subsystem,
			Name:      "panic_total",
			Help:      "Counter of panic.",
		}, []string{LblType})

	TiKVForwardRequestCounter = prometheus.NewCounterVec(
		prometheus.CounterOpts{
			Namespace: namespace,
			Subsystem: subsystem,
			Name:      "forward_request_counter",
			Help:      "Counter of tikv request being forwarded through another node",
		}, []string{LblFromStore, LblToStore, LblType, LblResult})

	TiKVTSFutureWaitDuration = prometheus.NewHistogram(
		prometheus.HistogramOpts{
			Namespace: namespace,
			Subsystem: subsystem,
			Name:      "ts_future_wait_seconds",
			Help:      "Bucketed histogram of seconds cost for waiting timestamp future.",
			Buckets:   prometheus.ExponentialBuckets(0.000005, 2, 30), // 5us ~ 2560s
		})

	TiKVSafeTSUpdateCounter = prometheus.NewCounterVec(
		prometheus.CounterOpts{
			Namespace: namespace,
			Subsystem: subsystem,
			Name:      "safets_update_counter",
			Help:      "Counter of tikv safe_ts being updated.",
		}, []string{LblResult, LblStore})

	TiKVMinSafeTSGapSeconds = prometheus.NewGaugeVec(
		prometheus.GaugeOpts{
			Namespace: namespace,
			Subsystem: subsystem,
			Name:      "min_safets_gap_seconds",
			Help:      "The minimal (non-zero) SafeTS gap for each store.",
		}, []string{LblStore})

	TiKVReplicaSelectorFailureCounter = prometheus.NewCounterVec(
		prometheus.CounterOpts{
			Namespace: namespace,
			Subsystem: subsystem,
			Name:      "replica_selector_failure_counter",
			Help:      "Counter of the reason why the replica selector cannot yield a potential leader.",
		}, []string{LblType})

	TiKVRequestRetryTimesHistogram = prometheus.NewHistogram(
		prometheus.HistogramOpts{
			Namespace: namespace,
			Subsystem: subsystem,
			Name:      "request_retry_times",
			Help:      "Bucketed histogram of how many times a region request retries.",
			Buckets:   []float64{1, 2, 3, 4, 8, 16, 32, 64, 128, 256},
		})
	TiKVTxnCommitBackoffSeconds = prometheus.NewHistogram(
		prometheus.HistogramOpts{
			Namespace: namespace,
			Subsystem: subsystem,
			Name:      "txn_commit_backoff_seconds",
			Help:      "Bucketed histogram of the total backoff duration in committing a transaction.",
			Buckets:   prometheus.ExponentialBuckets(0.001, 2, 22), // 1ms ~ 2097s
		})
	TiKVTxnCommitBackoffCount = prometheus.NewHistogram(
		prometheus.HistogramOpts{
			Namespace: namespace,
			Subsystem: subsystem,
			Name:      "txn_commit_backoff_count",
			Help:      "Bucketed histogram of the backoff count in committing a transaction.",
			Buckets:   prometheus.ExponentialBuckets(1, 2, 12), // 1 ~ 2048
		})

	// TiKVSmallReadDuration uses to collect small request read duration.
	TiKVSmallReadDuration = prometheus.NewHistogram(
		prometheus.HistogramOpts{
			Namespace: namespace,
			Subsystem: "sli", // Always use "sli" to make it compatible with TiDB.
			Name:      "tikv_small_read_duration",
			Help:      "Read time of TiKV small read.",
			Buckets:   prometheus.ExponentialBuckets(0.0005, 2, 28), // 0.5ms ~ 74h
		})

	TiKVReadThroughput = prometheus.NewHistogram(
		prometheus.HistogramOpts{
			Namespace: namespace,
			Subsystem: "sli",
			Name:      "tikv_read_throughput",
			Help:      "Read throughput of TiKV read in Bytes/s.",
			Buckets:   prometheus.ExponentialBuckets(1024, 2, 13), // 1MB/s ~ 4GB/s
		})

	TiKVUnsafeDestroyRangeFailuresCounterVec = prometheus.NewCounterVec(
		prometheus.CounterOpts{
			Namespace: namespace,
			Subsystem: subsystem,
			Name:      "gc_unsafe_destroy_range_failures",
			Help:      "Counter of unsafe destroyrange failures",
		}, []string{LblType})

	TiKVPrewriteAssertionUsageCounter = prometheus.NewCounterVec(
		prometheus.CounterOpts{
			Namespace: namespace,
			Subsystem: subsystem,
			Name:      "prewrite_assertion_count",
			Help:      "Counter of assertions used in prewrite requests",
		}, []string{LblType})

	TiKVGrpcConnectionState = prometheus.NewGaugeVec(
		prometheus.GaugeOpts{
			Namespace: namespace,
			Subsystem: subsystem,
			Name:      "grpc_connection_state",
			Help:      "State of gRPC connection",
		}, []string{"connection_id", "store_ip", "grpc_state"})

<<<<<<< HEAD
	TiKVStoreSlowScoreGauge = prometheus.NewGaugeVec(
		prometheus.GaugeOpts{
			Namespace: namespace,
			Subsystem: subsystem,
			Name:      "store_slow_score",
			Help:      "Slow scores of each tikv node based on RPC timecosts",
		}, []string{LblStore})
=======
	TiKVAggressiveLockedKeysCounter = prometheus.NewCounterVec(
		prometheus.CounterOpts{
			Namespace: namespace,
			Subsystem: subsystem,
			Name:      "aggressive_locking_count",
			Help:      "Counter of keys locked in aggressive locking mode",
		}, []string{LblType})
>>>>>>> 50e86f7d

	initShortcuts()
}

func init() {
	initMetrics("tikv", "client_go")
}

// InitMetrics initializes metrics variables with given namespace and subsystem name.
func InitMetrics(namespace, subsystem string) {
	initMetrics(namespace, subsystem)
}

// RegisterMetrics registers all metrics variables.
// Note: to change default namespace and subsystem name, call `InitMetrics` before registering.
func RegisterMetrics() {
	prometheus.MustRegister(TiKVTxnCmdHistogram)
	prometheus.MustRegister(TiKVBackoffHistogram)
	prometheus.MustRegister(TiKVSendReqHistogram)
	prometheus.MustRegister(TiKVSendReqCounter)
	prometheus.MustRegister(TiKVSendReqTimeCounter)
	prometheus.MustRegister(TiKVRPCNetLatencyHistogram)
	prometheus.MustRegister(TiKVCoprocessorHistogram)
	prometheus.MustRegister(TiKVLockResolverCounter)
	prometheus.MustRegister(TiKVRegionErrorCounter)
	prometheus.MustRegister(TiKVTxnWriteKVCountHistogram)
	prometheus.MustRegister(TiKVTxnWriteSizeHistogram)
	prometheus.MustRegister(TiKVRawkvCmdHistogram)
	prometheus.MustRegister(TiKVRawkvSizeHistogram)
	prometheus.MustRegister(TiKVTxnRegionsNumHistogram)
	prometheus.MustRegister(TiKVLoadSafepointCounter)
	prometheus.MustRegister(TiKVSecondaryLockCleanupFailureCounter)
	prometheus.MustRegister(TiKVRegionCacheCounter)
	prometheus.MustRegister(TiKVLoadRegionCacheHistogram)
	prometheus.MustRegister(TiKVLocalLatchWaitTimeHistogram)
	prometheus.MustRegister(TiKVStatusDuration)
	prometheus.MustRegister(TiKVStatusCounter)
	prometheus.MustRegister(TiKVBatchWaitDuration)
	prometheus.MustRegister(TiKVBatchSendLatency)
	prometheus.MustRegister(TiKVBatchRecvLatency)
	prometheus.MustRegister(TiKVBatchWaitOverLoad)
	prometheus.MustRegister(TiKVBatchPendingRequests)
	prometheus.MustRegister(TiKVBatchRequests)
	prometheus.MustRegister(TiKVBatchClientUnavailable)
	prometheus.MustRegister(TiKVBatchClientWaitEstablish)
	prometheus.MustRegister(TiKVBatchClientRecycle)
	prometheus.MustRegister(TiKVRangeTaskStats)
	prometheus.MustRegister(TiKVRangeTaskPushDuration)
	prometheus.MustRegister(TiKVTokenWaitDuration)
	prometheus.MustRegister(TiKVTxnHeartBeatHistogram)
	prometheus.MustRegister(TiKVPessimisticLockKeysDuration)
	prometheus.MustRegister(TiKVTTLLifeTimeReachCounter)
	prometheus.MustRegister(TiKVNoAvailableConnectionCounter)
	prometheus.MustRegister(TiKVTwoPCTxnCounter)
	prometheus.MustRegister(TiKVAsyncCommitTxnCounter)
	prometheus.MustRegister(TiKVOnePCTxnCounter)
	prometheus.MustRegister(TiKVStoreLimitErrorCounter)
	prometheus.MustRegister(TiKVGRPCConnTransientFailureCounter)
	prometheus.MustRegister(TiKVPanicCounter)
	prometheus.MustRegister(TiKVForwardRequestCounter)
	prometheus.MustRegister(TiKVTSFutureWaitDuration)
	prometheus.MustRegister(TiKVSafeTSUpdateCounter)
	prometheus.MustRegister(TiKVMinSafeTSGapSeconds)
	prometheus.MustRegister(TiKVReplicaSelectorFailureCounter)
	prometheus.MustRegister(TiKVRequestRetryTimesHistogram)
	prometheus.MustRegister(TiKVTxnCommitBackoffSeconds)
	prometheus.MustRegister(TiKVTxnCommitBackoffCount)
	prometheus.MustRegister(TiKVSmallReadDuration)
	prometheus.MustRegister(TiKVReadThroughput)
	prometheus.MustRegister(TiKVUnsafeDestroyRangeFailuresCounterVec)
	prometheus.MustRegister(TiKVPrewriteAssertionUsageCounter)
	prometheus.MustRegister(TiKVGrpcConnectionState)
<<<<<<< HEAD
	prometheus.MustRegister(TiKVStoreSlowScoreGauge)
=======
	prometheus.MustRegister(TiKVAggressiveLockedKeysCounter)
>>>>>>> 50e86f7d
}

// readCounter reads the value of a prometheus.Counter.
// Returns -1 when failing to read the value.
func readCounter(m prometheus.Counter) int64 {
	// Actually, it's not recommended to read the value of prometheus metric types directly:
	// https://github.com/prometheus/client_golang/issues/486#issuecomment-433345239
	pb := &dto.Metric{}
	// It's impossible to return an error though.
	if err := m.Write(pb); err != nil {
		return -1
	}
	return int64(pb.GetCounter().GetValue())
}

// TxnCommitCounter is the counter of transactions committed with
// different protocols, i.e. 2PC, async-commit, 1PC.
type TxnCommitCounter struct {
	TwoPC       int64 `json:"twoPC"`
	AsyncCommit int64 `json:"asyncCommit"`
	OnePC       int64 `json:"onePC"`
}

// Sub returns the difference of two counters.
func (c TxnCommitCounter) Sub(rhs TxnCommitCounter) TxnCommitCounter {
	new := TxnCommitCounter{}
	new.TwoPC = c.TwoPC - rhs.TwoPC
	new.AsyncCommit = c.AsyncCommit - rhs.AsyncCommit
	new.OnePC = c.OnePC - rhs.OnePC
	return new
}

// GetTxnCommitCounter gets the TxnCommitCounter.
func GetTxnCommitCounter() TxnCommitCounter {
	return TxnCommitCounter{
		TwoPC:       readCounter(TwoPCTxnCounterOk),
		AsyncCommit: readCounter(AsyncCommitTxnCounterOk),
		OnePC:       readCounter(OnePCTxnCounterOk),
	}
}

const (
	smallTxnReadRow  = 20
	smallTxnReadSize = 1 * 1024 * 1024 //1MB
)

// ObserveReadSLI observes the read SLI metric.
func ObserveReadSLI(readKeys uint64, readTime float64, readSize float64) {
	if readKeys != 0 && readTime != 0 {
		if readKeys <= smallTxnReadRow && readSize < smallTxnReadSize {
			TiKVSmallReadDuration.Observe(readTime)
		} else {
			TiKVReadThroughput.Observe(readSize / readTime)
		}
	}
}<|MERGE_RESOLUTION|>--- conflicted
+++ resolved
@@ -97,11 +97,8 @@
 	TiKVUnsafeDestroyRangeFailuresCounterVec *prometheus.CounterVec
 	TiKVPrewriteAssertionUsageCounter        *prometheus.CounterVec
 	TiKVGrpcConnectionState                  *prometheus.GaugeVec
-<<<<<<< HEAD
+	TiKVAggressiveLockedKeysCounter          *prometheus.CounterVec
 	TiKVStoreSlowScoreGauge                  *prometheus.GaugeVec
-=======
-	TiKVAggressiveLockedKeysCounter          *prometheus.CounterVec
->>>>>>> 50e86f7d
 )
 
 // Label constants.
@@ -605,7 +602,14 @@
 			Help:      "State of gRPC connection",
 		}, []string{"connection_id", "store_ip", "grpc_state"})
 
-<<<<<<< HEAD
+	TiKVAggressiveLockedKeysCounter = prometheus.NewCounterVec(
+		prometheus.CounterOpts{
+			Namespace: namespace,
+			Subsystem: subsystem,
+			Name:      "aggressive_locking_count",
+			Help:      "Counter of keys locked in aggressive locking mode",
+		}, []string{LblType})
+
 	TiKVStoreSlowScoreGauge = prometheus.NewGaugeVec(
 		prometheus.GaugeOpts{
 			Namespace: namespace,
@@ -613,15 +617,6 @@
 			Name:      "store_slow_score",
 			Help:      "Slow scores of each tikv node based on RPC timecosts",
 		}, []string{LblStore})
-=======
-	TiKVAggressiveLockedKeysCounter = prometheus.NewCounterVec(
-		prometheus.CounterOpts{
-			Namespace: namespace,
-			Subsystem: subsystem,
-			Name:      "aggressive_locking_count",
-			Help:      "Counter of keys locked in aggressive locking mode",
-		}, []string{LblType})
->>>>>>> 50e86f7d
 
 	initShortcuts()
 }
@@ -694,11 +689,8 @@
 	prometheus.MustRegister(TiKVUnsafeDestroyRangeFailuresCounterVec)
 	prometheus.MustRegister(TiKVPrewriteAssertionUsageCounter)
 	prometheus.MustRegister(TiKVGrpcConnectionState)
-<<<<<<< HEAD
+	prometheus.MustRegister(TiKVAggressiveLockedKeysCounter)
 	prometheus.MustRegister(TiKVStoreSlowScoreGauge)
-=======
-	prometheus.MustRegister(TiKVAggressiveLockedKeysCounter)
->>>>>>> 50e86f7d
 }
 
 // readCounter reads the value of a prometheus.Counter.
