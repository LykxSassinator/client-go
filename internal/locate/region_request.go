// Copyright 2021 TiKV Authors
//
// Licensed under the Apache License, Version 2.0 (the "License");
// you may not use this file except in compliance with the License.
// You may obtain a copy of the License at
//
//     http://www.apache.org/licenses/LICENSE-2.0
//
// Unless required by applicable law or agreed to in writing, software
// distributed under the License is distributed on an "AS IS" BASIS,
// WITHOUT WARRANTIES OR CONDITIONS OF ANY KIND, either express or implied.
// See the License for the specific language governing permissions and
// limitations under the License.

// NOTE: The code in this file is based on code from the
// TiDB project, licensed under the Apache License v 2.0
//
// https://github.com/pingcap/tidb/tree/cc5e161ac06827589c4966674597c137cc9e809c/store/tikv/locate/region_request.go
//

// Copyright 2016 PingCAP, Inc.
//
// Licensed under the Apache License, Version 2.0 (the "License");
// you may not use this file except in compliance with the License.
// You may obtain a copy of the License at
//
//     http://www.apache.org/licenses/LICENSE-2.0
//
// Unless required by applicable law or agreed to in writing, software
// distributed under the License is distributed on an "AS IS" BASIS,
// WITHOUT WARRANTIES OR CONDITIONS OF ANY KIND, either express or implied.
// See the License for the specific language governing permissions and
// limitations under the License.

package locate

import (
	"context"
	"fmt"
	"math/rand"
	"strconv"
	"strings"
	"sync"
	"sync/atomic"
	"time"

	"go.uber.org/zap"
	"google.golang.org/grpc/codes"
	"google.golang.org/grpc/status"

	"github.com/opentracing/opentracing-go"
	"github.com/pingcap/kvproto/pkg/coprocessor"
	"github.com/pingcap/kvproto/pkg/errorpb"
	"github.com/pingcap/kvproto/pkg/kvrpcpb"
	"github.com/pingcap/kvproto/pkg/metapb"
	"github.com/pkg/errors"
	tikverr "github.com/tikv/client-go/v2/error"
	"github.com/tikv/client-go/v2/internal/client"
	"github.com/tikv/client-go/v2/internal/logutil"
	"github.com/tikv/client-go/v2/internal/retry"
	"github.com/tikv/client-go/v2/kv"
	"github.com/tikv/client-go/v2/metrics"
	"github.com/tikv/client-go/v2/tikvrpc"
	"github.com/tikv/client-go/v2/util"
)

// shuttingDown is a flag to indicate tidb-server is exiting (Ctrl+C signal
// receved for example). If this flag is set, tikv client should not retry on
// network error because tidb-server expect tikv client to exit as soon as possible.
var shuttingDown uint32

// StoreShuttingDown atomically stores ShuttingDown into v.
func StoreShuttingDown(v uint32) {
	atomic.StoreUint32(&shuttingDown, v)
}

// LoadShuttingDown atomically loads ShuttingDown.
func LoadShuttingDown() uint32 {
	return atomic.LoadUint32(&shuttingDown)
}

// RegionRequestSender sends KV/Cop requests to tikv server. It handles network
// errors and some region errors internally.
//
// Typically, a KV/Cop request is bind to a region, all keys that are involved
// in the request should be located in the region.
// The sending process begins with looking for the address of leader store's
// address of the target region from cache, and the request is then sent to the
// destination tikv server over TCP connection.
// If region is updated, can be caused by leader transfer, region split, region
// merge, or region balance, tikv server may not able to process request and
// send back a RegionError.
// RegionRequestSender takes care of errors that does not relevant to region
// range, such as 'I/O timeout', 'NotLeader', and 'ServerIsBusy'. If fails to
// send the request to all replicas, a fake rregion error may be returned.
// Caller which receives the error should retry the request.
//
// For other region errors, since region range have changed, the request may need to
// split, so we simply return the error to caller.
type RegionRequestSender struct {
	regionCache       *RegionCache
	apiVersion        kvrpcpb.APIVersion
	client            client.Client
	storeAddr         string
	rpcError          error
	replicaSelector   *replicaSelector
	failStoreIDs      map[uint64]struct{}
	failProxyStoreIDs map[uint64]struct{}
	RegionRequestRuntimeStats
}

// RegionRequestRuntimeStats records the runtime stats of send region requests.
type RegionRequestRuntimeStats struct {
	Stats map[tikvrpc.CmdType]*RPCRuntimeStats
}

// NewRegionRequestRuntimeStats returns a new RegionRequestRuntimeStats.
func NewRegionRequestRuntimeStats() RegionRequestRuntimeStats {
	return RegionRequestRuntimeStats{
		Stats: make(map[tikvrpc.CmdType]*RPCRuntimeStats),
	}
}

// RPCRuntimeStats indicates the RPC request count and consume time.
type RPCRuntimeStats struct {
	Count int64
	// Send region request consume time.
	Consume int64
}

// String implements fmt.Stringer interface.
func (r *RegionRequestRuntimeStats) String() string {
	var builder strings.Builder
	for k, v := range r.Stats {
		if builder.Len() > 0 {
			builder.WriteByte(',')
		}
		// append string: fmt.Sprintf("%s:{num_rpc:%v, total_time:%s}", k.String(), v.Count, util.FormatDuration(time.Duration(v.Consume))")
		builder.WriteString(k.String())
		builder.WriteString(":{num_rpc:")
		builder.WriteString(strconv.FormatInt(v.Count, 10))
		builder.WriteString(", total_time:")
		builder.WriteString(util.FormatDuration(time.Duration(v.Consume)))
		builder.WriteString("}")
	}
	return builder.String()
}

// Clone returns a copy of itself.
func (r *RegionRequestRuntimeStats) Clone() RegionRequestRuntimeStats {
	newRs := NewRegionRequestRuntimeStats()
	for cmd, v := range r.Stats {
		newRs.Stats[cmd] = &RPCRuntimeStats{
			Count:   v.Count,
			Consume: v.Consume,
		}
	}
	return newRs
}

// Merge merges other RegionRequestRuntimeStats.
func (r *RegionRequestRuntimeStats) Merge(rs RegionRequestRuntimeStats) {
	for cmd, v := range rs.Stats {
		stat, ok := r.Stats[cmd]
		if !ok {
			r.Stats[cmd] = &RPCRuntimeStats{
				Count:   v.Count,
				Consume: v.Consume,
			}
			continue
		}
		stat.Count += v.Count
		stat.Consume += v.Consume
	}
}

// RecordRegionRequestRuntimeStats records request runtime stats.
func RecordRegionRequestRuntimeStats(stats map[tikvrpc.CmdType]*RPCRuntimeStats, cmd tikvrpc.CmdType, d time.Duration) {
	stat, ok := stats[cmd]
	if !ok {
		stats[cmd] = &RPCRuntimeStats{
			Count:   1,
			Consume: int64(d),
		}
		return
	}
	stat.Count++
	stat.Consume += int64(d)
}

// NewRegionRequestSender creates a new sender.
func NewRegionRequestSender(regionCache *RegionCache, client client.Client) *RegionRequestSender {
	return &RegionRequestSender{
		regionCache: regionCache,
		apiVersion:  regionCache.codec.GetAPIVersion(),
		client:      client,
	}
}

// RecordStoreRequestRuntimeStats records request runtime stats to each Store.
func RecordStoreRequestRuntimeStats(regionCache *RegionCache, storeID uint64, duration time.Duration) {
	regionCache.storeMu.RLock()
	defer regionCache.storeMu.RUnlock()
	store, exists := regionCache.storeMu.stores[storeID]
	if !exists {
		return
	}
	// Records store slowScore
	store.recordSlowScoreStat(duration)
}

// MarkStoreAlreadySlow marks the given Store already slow.
func MarkStoreAlreadySlow(regionCache *RegionCache, storeID uint64) {
	regionCache.storeMu.RLock()
	defer regionCache.storeMu.RUnlock()
	store, exists := regionCache.storeMu.stores[storeID]
	if !exists {
		return
	}
	store.markAlreadySlow()
	logutil.BgLogger().Warn("store is too busy to serve", zap.Uint64("storeID", storeID))
}

// GetRegionCache returns the region cache.
func (s *RegionRequestSender) GetRegionCache() *RegionCache {
	return s.regionCache
}

// GetClient returns the RPC client.
func (s *RegionRequestSender) GetClient() client.Client {
	return s.client
}

// SetStoreAddr specifies the dest store address.
func (s *RegionRequestSender) SetStoreAddr(addr string) {
	s.storeAddr = addr
}

// GetStoreAddr returns the dest store address.
func (s *RegionRequestSender) GetStoreAddr() string {
	return s.storeAddr
}

// GetRPCError returns the RPC error.
func (s *RegionRequestSender) GetRPCError() error {
	return s.rpcError
}

// SetRPCError rewrite the rpc error.
func (s *RegionRequestSender) SetRPCError(err error) {
	s.rpcError = err
}

// SendReq sends a request to tikv server. If fails to send the request to all replicas,
// a fake region error may be returned. Caller which receives the error should retry the request.
func (s *RegionRequestSender) SendReq(bo *retry.Backoffer, req *tikvrpc.Request, regionID RegionVerID, timeout time.Duration) (*tikvrpc.Response, error) {
	resp, _, err := s.SendReqCtx(bo, req, regionID, timeout, tikvrpc.TiKV)
	return resp, err
}

type replica struct {
	store    *Store
	peer     *metapb.Peer
	epoch    uint32
	attempts int
}

func (r *replica) isEpochStale() bool {
	return r.epoch != atomic.LoadUint32(&r.store.epoch)
}

func (r *replica) isExhausted(maxAttempt int) bool {
	return r.attempts >= maxAttempt
}

type replicaSelector struct {
	regionCache *RegionCache
	region      *Region
	regionStore *regionStore
	replicas    []*replica
	state       selectorState
	// replicas[targetIdx] is the replica handling the request this time
	targetIdx AccessIndex
	// replicas[proxyIdx] is the store used to redirect requests this time
	proxyIdx AccessIndex
}

// selectorState is the interface of states of the replicaSelector.
// Here is the main state transition diagram:
//
//	                         exceeding maxReplicaAttempt
//	+-------------------+   || RPC failure && unreachable && no forwarding
//
// +-------->+ accessKnownLeader +----------------+
// |         +------+------------+                |
// |                |                             |
// |                | RPC failure                 v
// |                | && unreachable        +-----+-----+
// |                | && enable forwarding  |tryFollower+------+
// |                |                       +-----------+      |
// | leader becomes v                                          | all followers
// | reachable +----+-------------+                            | are tried
// +-----------+accessByKnownProxy|                            |
// ^           +------+-----------+                            |
// |                  |                           +-------+    |
// |                  | RPC failure               |backoff+<---+
// | leader becomes   v                           +---+---+
// | reachable  +-----+-----+ all proxies are tried   ^
// +------------+tryNewProxy+-------------------------+
//
//	+-----------+
type selectorState interface {
	next(*retry.Backoffer, *replicaSelector) (*RPCContext, error)
	onSendSuccess(*replicaSelector)
	onSendFailure(*retry.Backoffer, *replicaSelector, error)
	onNoLeader(*replicaSelector)
}

type stateChanged struct{}

func (c stateChanged) Error() string {
	return "replicaSelector state changed"
}

type stateBase struct{}

func (s stateBase) next(bo *retry.Backoffer, selector *replicaSelector) (*RPCContext, error) {
	return nil, nil
}

func (s stateBase) onSendSuccess(selector *replicaSelector) {
}

func (s stateBase) onSendFailure(backoffer *retry.Backoffer, selector *replicaSelector, err error) {
}

func (s stateBase) onNoLeader(selector *replicaSelector) {
}

// accessKnownLeader is the state where we are sending requests
// to the leader we suppose to be.
//
// After attempting maxReplicaAttempt times without success
// and without receiving new leader from the responses error,
// we should switch to tryFollower state.
type accessKnownLeader struct {
	stateBase
	leaderIdx AccessIndex
}

func (state *accessKnownLeader) next(bo *retry.Backoffer, selector *replicaSelector) (*RPCContext, error) {
	leader := selector.replicas[state.leaderIdx]
	liveness := leader.store.getLivenessState()
	if liveness == unreachable && selector.regionCache.enableForwarding {
		selector.state = &tryNewProxy{leaderIdx: state.leaderIdx}
		return nil, stateChanged{}
	}
	// If hibernate region is enabled and the leader is not reachable, the raft group
	// will not be wakened up and re-elect the leader until the follower receives
	// a request. So, before the new leader is elected, we should not send requests
	// to the unreachable old leader to avoid unnecessary timeout.
	if liveness != reachable || leader.isExhausted(maxReplicaAttempt) {
		selector.state = &tryFollower{leaderIdx: state.leaderIdx, lastIdx: state.leaderIdx}
		return nil, stateChanged{}
	}
	selector.targetIdx = state.leaderIdx
	return selector.buildRPCContext(bo)
}

func (state *accessKnownLeader) onSendFailure(bo *retry.Backoffer, selector *replicaSelector, cause error) {
	liveness := selector.checkLiveness(bo, selector.targetReplica())
	// Only enable forwarding when unreachable to avoid using proxy to access a TiKV that cannot serve.
	if liveness == unreachable && len(selector.replicas) > 1 && selector.regionCache.enableForwarding {
		selector.state = &accessByKnownProxy{leaderIdx: state.leaderIdx}
		return
	}
	if liveness != reachable || selector.targetReplica().isExhausted(maxReplicaAttempt) {
		selector.state = &tryFollower{leaderIdx: state.leaderIdx, lastIdx: state.leaderIdx}
	}
	if liveness != reachable {
		selector.invalidateReplicaStore(selector.targetReplica(), cause)
	}
}

func (state *accessKnownLeader) onNoLeader(selector *replicaSelector) {
	selector.state = &tryFollower{leaderIdx: state.leaderIdx, lastIdx: state.leaderIdx}
}

// tryFollower is the state where we cannot access the known leader
// but still try other replicas in case they have become the leader.
//
// In this state, a follower that is not tried will be used. If all
// followers are tried, we think we have exhausted the replicas.
// On sending failure in this state, if leader info is returned,
// the leader will be updated to replicas[0] and give it another chance.
type tryFollower struct {
	stateBase
	leaderIdx AccessIndex
	lastIdx   AccessIndex
}

func (state *tryFollower) next(bo *retry.Backoffer, selector *replicaSelector) (*RPCContext, error) {
	var targetReplica *replica
	// Search replica that is not attempted from the last accessed replica
	for i := 1; i < len(selector.replicas); i++ {
		idx := AccessIndex((int(state.lastIdx) + i) % len(selector.replicas))
		if idx == state.leaderIdx {
			continue
		}
		targetReplica = selector.replicas[idx]
		// Each follower is only tried once
		if !targetReplica.isExhausted(1) {
			state.lastIdx = idx
			selector.targetIdx = idx
			break
		}
	}
	// If all followers are tried and fail, backoff and retry.
	if selector.targetIdx < 0 {
		metrics.TiKVReplicaSelectorFailureCounter.WithLabelValues("exhausted").Inc()
		selector.invalidateRegion()
		return nil, nil
	}
	return selector.buildRPCContext(bo)
}

func (state *tryFollower) onSendSuccess(selector *replicaSelector) {
	if !selector.region.switchWorkLeaderToPeer(selector.targetReplica().peer) {
		panic("the store must exist")
	}
}

func (state *tryFollower) onSendFailure(bo *retry.Backoffer, selector *replicaSelector, cause error) {
	if selector.checkLiveness(bo, selector.targetReplica()) != reachable {
		selector.invalidateReplicaStore(selector.targetReplica(), cause)
	}
}

// accessByKnownProxy is the state where we are sending requests through
// regionStore.proxyTiKVIdx as a proxy.
type accessByKnownProxy struct {
	stateBase
	leaderIdx AccessIndex
}

func (state *accessByKnownProxy) next(bo *retry.Backoffer, selector *replicaSelector) (*RPCContext, error) {
	leader := selector.replicas[state.leaderIdx]
	if leader.store.getLivenessState() == reachable {
		selector.regionStore.unsetProxyStoreIfNeeded(selector.region)
		selector.state = &accessKnownLeader{leaderIdx: state.leaderIdx}
		return nil, stateChanged{}
	}

	if selector.regionStore.proxyTiKVIdx >= 0 {
		selector.targetIdx = state.leaderIdx
		selector.proxyIdx = selector.regionStore.proxyTiKVIdx
		return selector.buildRPCContext(bo)
	}

	selector.state = &tryNewProxy{leaderIdx: state.leaderIdx}
	return nil, stateChanged{}
}

func (state *accessByKnownProxy) onSendFailure(bo *retry.Backoffer, selector *replicaSelector, cause error) {
	selector.state = &tryNewProxy{leaderIdx: state.leaderIdx}
	if selector.checkLiveness(bo, selector.proxyReplica()) != reachable {
		selector.invalidateReplicaStore(selector.proxyReplica(), cause)
	}
}

func (state *accessByKnownProxy) onNoLeader(selector *replicaSelector) {
	selector.state = &invalidLeader{}
}

// tryNewProxy is the state where we try to find a node from followers as proxy.
type tryNewProxy struct {
	stateBase
	leaderIdx AccessIndex
}

func (state *tryNewProxy) next(bo *retry.Backoffer, selector *replicaSelector) (*RPCContext, error) {
	leader := selector.replicas[state.leaderIdx]
	if leader.store.getLivenessState() == reachable {
		selector.regionStore.unsetProxyStoreIfNeeded(selector.region)
		selector.state = &accessKnownLeader{leaderIdx: state.leaderIdx}
		return nil, stateChanged{}
	}

	candidateNum := 0
	for idx, replica := range selector.replicas {
		if state.isCandidate(AccessIndex(idx), replica) {
			candidateNum++
		}
	}

	// If all followers are tried as a proxy and fail, mark the leader store invalid, then backoff and retry.
	if candidateNum == 0 {
		metrics.TiKVReplicaSelectorFailureCounter.WithLabelValues("exhausted").Inc()
		selector.invalidateReplicaStore(leader, errors.Errorf("all followers are tried as proxy but fail"))
		selector.region.scheduleReload()
		return nil, nil
	}

	// Skip advanceCnt valid candidates to find a proxy peer randomly
	advanceCnt := rand.Intn(candidateNum)
	for idx, replica := range selector.replicas {
		if !state.isCandidate(AccessIndex(idx), replica) {
			continue
		}
		if advanceCnt == 0 {
			selector.targetIdx = state.leaderIdx
			selector.proxyIdx = AccessIndex(idx)
			break
		}
		advanceCnt--
	}
	return selector.buildRPCContext(bo)
}

func (state *tryNewProxy) isCandidate(idx AccessIndex, replica *replica) bool {
	// Try each peer only once
	return idx != state.leaderIdx && !replica.isExhausted(1)
}

func (state *tryNewProxy) onSendSuccess(selector *replicaSelector) {
	selector.regionStore.setProxyStoreIdx(selector.region, selector.proxyIdx)
}

func (state *tryNewProxy) onSendFailure(bo *retry.Backoffer, selector *replicaSelector, cause error) {
	if selector.checkLiveness(bo, selector.proxyReplica()) != reachable {
		selector.invalidateReplicaStore(selector.proxyReplica(), cause)
	}
}

func (state *tryNewProxy) onNoLeader(selector *replicaSelector) {
	selector.state = &invalidLeader{}
}

// accessFollower is the state where we are sending requests to TiKV followers.
// If there is no suitable follower, requests will be sent to the leader as a fallback.
type accessFollower struct {
	stateBase
	// If tryLeader is true, the request can also be sent to the leader when !leader.isSlow()
	tryLeader         bool
	isGlobalStaleRead bool
	option            storeSelectorOp
	leaderIdx         AccessIndex
	lastIdx           AccessIndex
	learnerOnly       bool
}

func (state *accessFollower) next(bo *retry.Backoffer, selector *replicaSelector) (*RPCContext, error) {
	replicaSize := len(selector.replicas)
	if state.lastIdx < 0 {
		if state.tryLeader {
			state.lastIdx = AccessIndex(rand.Intn(replicaSize))
		} else {
			if replicaSize <= 1 {
				state.lastIdx = state.leaderIdx
			} else {
				// Randomly select a non-leader peer
				state.lastIdx = AccessIndex(rand.Intn(replicaSize - 1))
				if state.lastIdx >= state.leaderIdx {
					state.lastIdx++
				}
			}
		}
	} else {
		// Stale Read request will retry the leader or next peer on error,
		// if txnScope is global, we will only retry the leader by using the WithLeaderOnly option,
		// if txnScope is local, we will retry both other peers and the leader by the strategy of replicaSelector.
		if state.isGlobalStaleRead {
			WithLeaderOnly()(&state.option)
		}
		state.lastIdx++
	}

	for i := 0; i < replicaSize && !state.option.leaderOnly; i++ {
		idx := AccessIndex((int(state.lastIdx) + i) % replicaSize)
		// If the given store is abnormal to be accessed under `ReplicaReadMixed` mode, we should choose other followers or leader
<<<<<<< HEAD
		// as candidates to serve the Read request. Meanwhile, we should make sure the choice of next() meets uniform distribution.
=======
		// as candidates to serve the Read request. Meanwhile, we should make the choice of next() meet Uniform Distribution.
>>>>>>> f2ff1ce6
		for cnt := 0; cnt < replicaSize && !state.isCandidate(idx, selector.replicas[idx]); cnt++ {
			idx = AccessIndex((int(idx) + rand.Intn(replicaSize)) % replicaSize)
		}
		if state.isCandidate(idx, selector.replicas[idx]) {
			state.lastIdx = idx
			selector.targetIdx = idx
			break
		}
	}
	// If there is no candidate, fallback to the leader.
	if selector.targetIdx < 0 {
		if len(state.option.labels) > 0 {
			logutil.BgLogger().Warn("unable to find stores with given labels")
		}
		leader := selector.replicas[state.leaderIdx]
		if leader.isEpochStale() || leader.isExhausted(1) {
			metrics.TiKVReplicaSelectorFailureCounter.WithLabelValues("exhausted").Inc()
			selector.invalidateRegion()
			return nil, nil
		}
		state.lastIdx = state.leaderIdx
		selector.targetIdx = state.leaderIdx
	}
	if selector.targetIdx != state.leaderIdx {
		metrics.TiKVFollowerReadReqCounter.WithLabelValues("to_follower", selector.replicas[selector.targetIdx].store.addr).Inc()
	} else {
		metrics.TiKVFollowerReadReqCounter.WithLabelValues("to_leader", selector.replicas[selector.targetIdx].store.addr).Inc()
	}
	return selector.buildRPCContext(bo)
}

func (state *accessFollower) onSendFailure(bo *retry.Backoffer, selector *replicaSelector, cause error) {
	if selector.checkLiveness(bo, selector.targetReplica()) != reachable {
		selector.invalidateReplicaStore(selector.targetReplica(), cause)
	}
}

func (state *accessFollower) isCandidate(idx AccessIndex, replica *replica) bool {
	return !replica.isEpochStale() && !replica.isExhausted(1) &&
		// The request can only be sent to the leader.
		((state.option.leaderOnly && idx == state.leaderIdx) ||
			// Choose a replica with matched labels.
<<<<<<< HEAD
			(!state.option.leaderOnly && (state.tryLeader || idx != state.leaderIdx) && replica.store.IsLabelsMatch(state.option.labels) &&
				// And If the given store is abnormal to be accessed under `ReplicaReadMixed` mode, we should choose other followers or leader
				// as candidates to serve the Read request.
				(!state.tryLeader || (state.tryLeader && !replica.store.isSlow()))))
=======
			(!state.option.leaderOnly && (state.tryLeader || idx != state.leaderIdx) && replica.store.IsLabelsMatch(state.option.labels) && (!state.learnerOnly || replica.peer.Role == metapb.PeerRole_Learner)))
>>>>>>> f2ff1ce6
}

type invalidStore struct {
	stateBase
}

func (state *invalidStore) next(_ *retry.Backoffer, _ *replicaSelector) (*RPCContext, error) {
	metrics.TiKVReplicaSelectorFailureCounter.WithLabelValues("invalidStore").Inc()
	return nil, nil
}

// TODO(sticnarf): If using request forwarding and the leader is unknown, try other followers
// instead of just switching to this state to backoff and retry.
type invalidLeader struct {
	stateBase
}

func (state *invalidLeader) next(_ *retry.Backoffer, _ *replicaSelector) (*RPCContext, error) {
	metrics.TiKVReplicaSelectorFailureCounter.WithLabelValues("invalidLeader").Inc()
	return nil, nil
}

// newReplicaSelector creates a replicaSelector which selects replicas according to reqType and opts.
// opts is currently only effective for follower read.
func newReplicaSelector(regionCache *RegionCache, regionID RegionVerID, req *tikvrpc.Request, opts ...StoreSelectorOption) (*replicaSelector, error) {
	cachedRegion := regionCache.GetCachedRegionWithRLock(regionID)
	if cachedRegion == nil || !cachedRegion.isValid() {
		return nil, nil
	}
	regionStore := cachedRegion.getStore()
	replicas := make([]*replica, 0, regionStore.accessStoreNum(tiKVOnly))
	for _, storeIdx := range regionStore.accessIndex[tiKVOnly] {
		replicas = append(replicas, &replica{
			store:    regionStore.stores[storeIdx],
			peer:     cachedRegion.meta.Peers[storeIdx],
			epoch:    regionStore.storeEpochs[storeIdx],
			attempts: 0,
		})
	}

	var state selectorState
	if !req.ReplicaReadType.IsFollowerRead() {
		if regionCache.enableForwarding && regionStore.proxyTiKVIdx >= 0 {
			state = &accessByKnownProxy{leaderIdx: regionStore.workTiKVIdx}
		} else {
			state = &accessKnownLeader{leaderIdx: regionStore.workTiKVIdx}
		}
	} else {
		option := storeSelectorOp{}
		for _, op := range opts {
			op(&option)
		}
		state = &accessFollower{
			tryLeader:         req.ReplicaReadType == kv.ReplicaReadMixed,
			isGlobalStaleRead: req.IsGlobalStaleRead(),
			option:            option,
			leaderIdx:         regionStore.workTiKVIdx,
			lastIdx:           -1,
			learnerOnly:       req.ReplicaReadType == kv.ReplicaReadLearner,
		}
	}

	return &replicaSelector{
		regionCache,
		cachedRegion,
		regionStore,
		replicas,
		state,
		-1,
		-1,
	}, nil
}

const maxReplicaAttempt = 10

// next creates the RPCContext of the current candidate replica.
// It returns a SendError if runs out of all replicas or the cached region is invalidated.
func (s *replicaSelector) next(bo *retry.Backoffer) (rpcCtx *RPCContext, err error) {
	if !s.region.isValid() {
		metrics.TiKVReplicaSelectorFailureCounter.WithLabelValues("invalid").Inc()
		return nil, nil
	}

	s.targetIdx = -1
	s.proxyIdx = -1
	s.refreshRegionStore()
	for {
		rpcCtx, err = s.state.next(bo, s)
		if _, isStateChanged := err.(stateChanged); !isStateChanged {
			return
		}
	}
}

func (s *replicaSelector) targetReplica() *replica {
	if s.targetIdx >= 0 && int(s.targetIdx) < len(s.replicas) {
		return s.replicas[s.targetIdx]
	}
	return nil
}

func (s *replicaSelector) proxyReplica() *replica {
	if s.proxyIdx >= 0 && int(s.proxyIdx) < len(s.replicas) {
		return s.replicas[s.proxyIdx]
	}
	return nil
}

func (s *replicaSelector) refreshRegionStore() {
	oldRegionStore := s.regionStore
	newRegionStore := s.region.getStore()
	if oldRegionStore == newRegionStore {
		return
	}
	s.regionStore = newRegionStore

	// In the current implementation, if stores change, the address of it must change.
	// So we just compare the address here.
	// When stores change, we mark this replicaSelector as invalid to let the caller
	// recreate a new replicaSelector.
	if &oldRegionStore.stores != &newRegionStore.stores {
		s.state = &invalidStore{}
		return
	}

	// If leader has changed, it means a recent request succeeds an RPC
	// on the new leader.
	if oldRegionStore.workTiKVIdx != newRegionStore.workTiKVIdx {
		switch state := s.state.(type) {
		case *accessFollower:
			state.leaderIdx = newRegionStore.workTiKVIdx
		default:
			// Try the new leader and give it an addition chance if the
			// request is sent to the leader.
			newLeaderIdx := newRegionStore.workTiKVIdx
			s.state = &accessKnownLeader{leaderIdx: newLeaderIdx}
			if s.replicas[newLeaderIdx].attempts == maxReplicaAttempt {
				s.replicas[newLeaderIdx].attempts--
			}
		}
	}
}

func (s *replicaSelector) buildRPCContext(bo *retry.Backoffer) (*RPCContext, error) {
	targetReplica, proxyReplica := s.targetReplica(), s.proxyReplica()

	// Backoff and retry if no replica is selected or the selected replica is stale
	if targetReplica == nil || targetReplica.isEpochStale() ||
		(proxyReplica != nil && proxyReplica.isEpochStale()) {
		// TODO(youjiali1995): Is it necessary to invalidate the region?
		metrics.TiKVReplicaSelectorFailureCounter.WithLabelValues("stale_store").Inc()
		s.invalidateRegion()
		return nil, nil
	}

	rpcCtx := &RPCContext{
		Region:     s.region.VerID(),
		Meta:       s.region.meta,
		Peer:       targetReplica.peer,
		Store:      targetReplica.store,
		AccessMode: tiKVOnly,
		TiKVNum:    len(s.replicas),
	}

	// Set leader addr
	addr, err := s.regionCache.getStoreAddr(bo, s.region, targetReplica.store)
	if err != nil {
		return nil, err
	}
	if len(addr) == 0 {
		return nil, nil
	}
	rpcCtx.Addr = addr
	targetReplica.attempts++

	// Set proxy addr
	if proxyReplica != nil {
		addr, err = s.regionCache.getStoreAddr(bo, s.region, proxyReplica.store)
		if err != nil {
			return nil, err
		}
		if len(addr) == 0 {
			return nil, nil
		}
		rpcCtx.ProxyStore = proxyReplica.store
		rpcCtx.ProxyAddr = addr
		proxyReplica.attempts++
	}

	return rpcCtx, nil
}

func (s *replicaSelector) onSendFailure(bo *retry.Backoffer, err error) {
	metrics.RegionCacheCounterWithSendFail.Inc()
	s.state.onSendFailure(bo, s, err)
}

func (s *replicaSelector) checkLiveness(bo *retry.Backoffer, accessReplica *replica) livenessState {
	store := accessReplica.store
	liveness := store.requestLiveness(bo, s.regionCache)
	if liveness != reachable {
		store.startHealthCheckLoopIfNeeded(s.regionCache, liveness)
	}
	return liveness
}

func (s *replicaSelector) invalidateReplicaStore(replica *replica, cause error) {
	store := replica.store
	if atomic.CompareAndSwapUint32(&store.epoch, replica.epoch, replica.epoch+1) {
		logutil.BgLogger().Info("mark store's regions need be refill", zap.Uint64("id", store.storeID), zap.String("addr", store.addr), zap.Error(cause))
		metrics.RegionCacheCounterWithInvalidateStoreRegionsOK.Inc()
		// schedule a store addr resolve.
		store.markNeedCheck(s.regionCache.notifyCheckCh)
		store.markAlreadySlow()
	}
}

func (s *replicaSelector) onSendSuccess() {
	s.state.onSendSuccess(s)
}

func (s *replicaSelector) onNotLeader(bo *retry.Backoffer, ctx *RPCContext, notLeader *errorpb.NotLeader) (shouldRetry bool, err error) {
	leader := notLeader.GetLeader()
	if leader == nil {
		// The region may be during transferring leader.
		s.state.onNoLeader(s)
		if err = bo.Backoff(retry.BoRegionScheduling, errors.Errorf("no leader, ctx: %v", ctx)); err != nil {
			return false, err
		}
	} else {
		s.updateLeader(notLeader.GetLeader())
	}
	return true, nil
}

// updateLeader updates the leader of the cached region.
// If the leader peer isn't found in the region, the region will be invalidated.
func (s *replicaSelector) updateLeader(leader *metapb.Peer) {
	if leader == nil {
		return
	}
	for i, replica := range s.replicas {
		if isSamePeer(replica.peer, leader) {
			// If hibernate region is enabled and the leader is not reachable, the raft group
			// will not be wakened up and re-elect the leader until the follower receives
			// a request. So, before the new leader is elected, we should not send requests
			// to the unreachable old leader to avoid unnecessary timeout.
			if replica.store.getLivenessState() != reachable {
				return
			}
			if replica.isExhausted(maxReplicaAttempt) {
				// Give the replica one more chance and because each follower is tried only once,
				// it won't result in infinite retry.
				replica.attempts = maxReplicaAttempt - 1
			}
			s.state = &accessKnownLeader{leaderIdx: AccessIndex(i)}
			// Update the workTiKVIdx so that following requests can be sent to the leader immediately.
			if !s.region.switchWorkLeaderToPeer(leader) {
				panic("the store must exist")
			}
			logutil.BgLogger().Debug("switch region leader to specific leader due to kv return NotLeader",
				zap.Uint64("regionID", s.region.GetID()),
				zap.Uint64("leaderStoreID", leader.GetStoreId()))
			return
		}
	}
	// Invalidate the region since the new leader is not in the cached version.
	s.region.invalidate(StoreNotFound)
}

func (s *replicaSelector) invalidateRegion() {
	if s.region != nil {
		s.region.invalidate(Other)
	}
}

func (s *RegionRequestSender) getRPCContext(
	bo *retry.Backoffer,
	req *tikvrpc.Request,
	regionID RegionVerID,
	et tikvrpc.EndpointType,
	opts ...StoreSelectorOption,
) (*RPCContext, error) {
	switch et {
	case tikvrpc.TiKV:
		if s.replicaSelector == nil {
			selector, err := newReplicaSelector(s.regionCache, regionID, req, opts...)
			if selector == nil || err != nil {
				return nil, err
			}
			s.replicaSelector = selector
		}
		if req.Type.IsReadCmd() {
			req.Context.ReplicaRead = true
		}
		return s.replicaSelector.next(bo)
	case tikvrpc.TiFlash:
		return s.regionCache.GetTiFlashRPCContext(bo, regionID, true)
	case tikvrpc.TiDB:
		return &RPCContext{Addr: s.storeAddr}, nil
	case tikvrpc.TiFlashCompute:
		stores, err := s.regionCache.GetTiFlashComputeStores(bo)
		if err != nil {
			return nil, err
		}
		rpcCtxs, err := s.regionCache.GetTiFlashComputeRPCContextByConsistentHash(bo, []RegionVerID{regionID}, stores)
		if err != nil {
			return nil, err
		}
		if rpcCtxs == nil {
			return nil, nil
		} else if len(rpcCtxs) != 1 {
			return nil, errors.New(fmt.Sprintf("unexpected number of rpcCtx, expect 1, got: %v", len(rpcCtxs)))
		}
		return rpcCtxs[0], nil
	default:
		return nil, errors.Errorf("unsupported storage type: %v", et)
	}
}

func (s *RegionRequestSender) reset() {
	s.replicaSelector = nil
	s.failStoreIDs = nil
	s.failProxyStoreIDs = nil
}

// IsFakeRegionError returns true if err is fake region error.
func IsFakeRegionError(err *errorpb.Error) bool {
	return err != nil && err.GetEpochNotMatch() != nil && len(err.GetEpochNotMatch().CurrentRegions) == 0
}

// SendReqCtx sends a request to tikv server and return response and RPCCtx of this RPC.
func (s *RegionRequestSender) SendReqCtx(
	bo *retry.Backoffer,
	req *tikvrpc.Request,
	regionID RegionVerID,
	timeout time.Duration,
	et tikvrpc.EndpointType,
	opts ...StoreSelectorOption,
) (
	resp *tikvrpc.Response,
	rpcCtx *RPCContext,
	err error,
) {
	if span := opentracing.SpanFromContext(bo.GetCtx()); span != nil && span.Tracer() != nil {
		span1 := span.Tracer().StartSpan("regionRequest.SendReqCtx", opentracing.ChildOf(span.Context()))
		defer span1.Finish()
		bo.SetCtx(opentracing.ContextWithSpan(bo.GetCtx(), span1))
	}

	if val, err := util.EvalFailpoint("tikvStoreSendReqResult"); err == nil {
		if s, ok := val.(string); ok {
			switch s {
			case "timeout":
				return nil, nil, errors.New("timeout")
			case "GCNotLeader":
				if req.Type == tikvrpc.CmdGC {
					return &tikvrpc.Response{
						Resp: &kvrpcpb.GCResponse{RegionError: &errorpb.Error{NotLeader: &errorpb.NotLeader{}}},
					}, nil, nil
				}
			case "PessimisticLockNotLeader":
				if req.Type == tikvrpc.CmdPessimisticLock {
					return &tikvrpc.Response{
						Resp: &kvrpcpb.PessimisticLockResponse{RegionError: &errorpb.Error{NotLeader: &errorpb.NotLeader{}}},
					}, nil, nil
				}
			case "GCServerIsBusy":
				if req.Type == tikvrpc.CmdGC {
					return &tikvrpc.Response{
						Resp: &kvrpcpb.GCResponse{RegionError: &errorpb.Error{ServerIsBusy: &errorpb.ServerIsBusy{}}},
					}, nil, nil
				}
			case "busy":
				return &tikvrpc.Response{
					Resp: &kvrpcpb.GCResponse{RegionError: &errorpb.Error{ServerIsBusy: &errorpb.ServerIsBusy{}}},
				}, nil, nil
			case "requestTiDBStoreError":
				if et == tikvrpc.TiDB {
					return nil, nil, errors.WithStack(tikverr.ErrTiKVServerTimeout)
				}
			case "requestTiFlashError":
				if et == tikvrpc.TiFlash {
					return nil, nil, errors.WithStack(tikverr.ErrTiFlashServerTimeout)
				}
			}
		}
	}

	// If the MaxExecutionDurationMs is not set yet, we set it to be the RPC timeout duration
	// so TiKV can give up the requests whose response TiDB cannot receive due to timeout.
	if req.Context.MaxExecutionDurationMs == 0 {
		req.Context.MaxExecutionDurationMs = uint64(timeout.Milliseconds())
	}

	s.reset()
	tryTimes := 0
	defer func() {
		if tryTimes > 0 {
			metrics.TiKVRequestRetryTimesHistogram.Observe(float64(tryTimes))
		}
	}()
	for {
		if tryTimes > 0 {
			req.IsRetryRequest = true
			if tryTimes%100 == 0 {
				logutil.Logger(bo.GetCtx()).Warn("retry", zap.Uint64("region", regionID.GetID()), zap.Int("times", tryTimes))
			}
		}

		rpcCtx, err = s.getRPCContext(bo, req, regionID, et, opts...)
		if err != nil {
			return nil, nil, err
		}

		if _, err := util.EvalFailpoint("invalidCacheAndRetry"); err == nil {
			// cooperate with tikvclient/setGcResolveMaxBackoff
			if c := bo.GetCtx().Value("injectedBackoff"); c != nil {
				resp, err = tikvrpc.GenRegionErrorResp(req, &errorpb.Error{EpochNotMatch: &errorpb.EpochNotMatch{}})
				return resp, nil, err
			}
		}
		if rpcCtx == nil {
			// TODO(youjiali1995): remove it when using the replica selector for all requests.
			// If the region is not found in cache, it must be out
			// of date and already be cleaned up. We can skip the
			// RPC by returning RegionError directly.

			// TODO: Change the returned error to something like "region missing in cache",
			// and handle this error like EpochNotMatch, which means to re-split the request and retry.
			logutil.Logger(bo.GetCtx()).Debug("throwing pseudo region error due to region not found in cache", zap.Stringer("region", &regionID))
			resp, err = tikvrpc.GenRegionErrorResp(req, &errorpb.Error{EpochNotMatch: &errorpb.EpochNotMatch{}})
			return resp, nil, err
		}

		logutil.Eventf(bo.GetCtx(), "send %s request to region %d at %s", req.Type, regionID.id, rpcCtx.Addr)
		s.storeAddr = rpcCtx.Addr

		if _, err := util.EvalFailpoint("beforeSendReqToRegion"); err == nil {
			if hook := bo.GetCtx().Value("sendReqToRegionHook"); hook != nil {
				h := hook.(func(*tikvrpc.Request))
				h(req)
			}
		}

		var retry bool
		resp, retry, err = s.sendReqToRegion(bo, rpcCtx, req, timeout)
		if err != nil {
			return nil, nil, err
		}

		// recheck whether the session/query is killed during the Next()
		boVars := bo.GetVars()
		if boVars != nil && boVars.Killed != nil && atomic.LoadUint32(boVars.Killed) == 1 {
			return nil, nil, errors.WithStack(tikverr.ErrQueryInterrupted)
		}
		if val, err := util.EvalFailpoint("mockRetrySendReqToRegion"); err == nil {
			if val.(bool) {
				retry = true
			}
		}
		if retry {
			tryTimes++
			continue
		}

		var regionErr *errorpb.Error
		regionErr, err = resp.GetRegionError()
		if err != nil {
			return nil, nil, err
		}
		if regionErr != nil {
			retry, err = s.onRegionError(bo, rpcCtx, req, regionErr)
			if err != nil {
				return nil, nil, err
			}
			if retry {
				tryTimes++
				continue
			}
		} else {
			if s.replicaSelector != nil {
				s.replicaSelector.onSendSuccess()
			}
		}
		return resp, rpcCtx, nil
	}
}

// RPCCancellerCtxKey is context key attach rpc send cancelFunc collector to ctx.
type RPCCancellerCtxKey struct{}

// RPCCanceller is rpc send cancelFunc collector.
type RPCCanceller struct {
	sync.Mutex
	allocID   int
	cancels   map[int]func()
	cancelled bool
}

// NewRPCanceller creates RPCCanceller with init state.
func NewRPCanceller() *RPCCanceller {
	return &RPCCanceller{cancels: make(map[int]func())}
}

// WithCancel generates new context with cancel func.
func (h *RPCCanceller) WithCancel(ctx context.Context) (context.Context, func()) {
	nctx, cancel := context.WithCancel(ctx)
	h.Lock()
	if h.cancelled {
		h.Unlock()
		cancel()
		return nctx, func() {}
	}
	id := h.allocID
	h.allocID++
	h.cancels[id] = cancel
	h.Unlock()
	return nctx, func() {
		cancel()
		h.Lock()
		delete(h.cancels, id)
		h.Unlock()
	}
}

// CancelAll cancels all inflight rpc context.
func (h *RPCCanceller) CancelAll() {
	h.Lock()
	for _, c := range h.cancels {
		c()
	}
	h.cancelled = true
	h.Unlock()
}

func fetchRespInfo(resp *tikvrpc.Response) string {
	var extraInfo string
	if resp == nil || resp.Resp == nil {
		extraInfo = "nil response"
	} else {
		regionErr, e := resp.GetRegionError()
		if e != nil {
			extraInfo = e.Error()
		} else if regionErr != nil {
			extraInfo = regionErr.String()
		} else if prewriteResp, ok := resp.Resp.(*kvrpcpb.PrewriteResponse); ok {
			extraInfo = prewriteResp.String()
		}
	}
	return extraInfo
}

func (s *RegionRequestSender) sendReqToRegion(bo *retry.Backoffer, rpcCtx *RPCContext, req *tikvrpc.Request, timeout time.Duration) (resp *tikvrpc.Response, retry bool, err error) {
	req.ApiVersion = s.apiVersion

	if e := tikvrpc.SetContext(req, rpcCtx.Meta, rpcCtx.Peer); e != nil {
		return nil, false, err
	}
	// judge the store limit switch.
	if limit := kv.StoreLimit.Load(); limit > 0 {
		if err := s.getStoreToken(rpcCtx.Store, limit); err != nil {
			return nil, false, err
		}
		defer s.releaseStoreToken(rpcCtx.Store)
	}

	ctx := bo.GetCtx()
	if rawHook := ctx.Value(RPCCancellerCtxKey{}); rawHook != nil {
		var cancel context.CancelFunc
		ctx, cancel = rawHook.(*RPCCanceller).WithCancel(ctx)
		defer cancel()
	}

	// sendToAddr is the first target address that will receive the request. If proxy is used, sendToAddr will point to
	// the proxy that will forward the request to the final target.
	sendToAddr := rpcCtx.Addr
	if rpcCtx.ProxyStore == nil {
		req.ForwardedHost = ""
	} else {
		req.ForwardedHost = rpcCtx.Addr
		sendToAddr = rpcCtx.ProxyAddr
	}

	var sessionID uint64
	if v := bo.GetCtx().Value(util.SessionID); v != nil {
		sessionID = v.(uint64)
	}

	injectFailOnSend := false
	if val, e := util.EvalFailpoint("rpcFailOnSend"); e == nil {
		inject := true
		// Optional filters
		if s, ok := val.(string); ok {
			if s == "greengc" && !req.IsGreenGCRequest() {
				inject = false
			} else if s == "write" && !req.IsTxnWriteRequest() {
				inject = false
			}
		} else if sessionID == 0 {
			inject = false
		}

		if inject {
			logutil.Logger(ctx).Info("[failpoint] injected RPC error on send", zap.Stringer("type", req.Type),
				zap.Stringer("req", req.Req.(fmt.Stringer)), zap.Stringer("ctx", &req.Context))
			injectFailOnSend = true
			err = errors.New("injected RPC error on send")
		}
	}

	if !injectFailOnSend {
		start := time.Now()
		resp, err = s.client.SendRequest(ctx, sendToAddr, req, timeout)
		// Record timecost of this request into the related Store.
		if !util.IsInternalRequest(req.RequestSource) {
			RecordStoreRequestRuntimeStats(s.regionCache, rpcCtx.Store.storeID, time.Since(start))
		}
		if s.Stats != nil {
			RecordRegionRequestRuntimeStats(s.Stats, req.Type, time.Since(start))
			if val, fpErr := util.EvalFailpoint("tikvStoreRespResult"); fpErr == nil {
				if val.(bool) {
					if req.Type == tikvrpc.CmdCop && bo.GetTotalSleep() == 0 {
						return &tikvrpc.Response{
							Resp: &coprocessor.Response{RegionError: &errorpb.Error{EpochNotMatch: &errorpb.EpochNotMatch{}}},
						}, false, nil
					}
				}
			}
		}

		if val, e := util.EvalFailpoint("rpcFailOnRecv"); e == nil {
			inject := true
			// Optional filters
			if s, ok := val.(string); ok {
				if s == "greengc" && !req.IsGreenGCRequest() {
					inject = false
				} else if s == "write" && !req.IsTxnWriteRequest() {
					inject = false
				}
			} else if sessionID == 0 {
				inject = false
			}

			if inject {
				logutil.Logger(ctx).Info("[failpoint] injected RPC error on recv", zap.Stringer("type", req.Type),
					zap.Stringer("req", req.Req.(fmt.Stringer)), zap.Stringer("ctx", &req.Context),
					zap.Error(err), zap.String("extra response info", fetchRespInfo(resp)))
				err = errors.New("injected RPC error on recv")
				resp = nil
			}
		}

		if val, e := util.EvalFailpoint("rpcContextCancelErr"); e == nil {
			if val.(bool) {
				ctx1, cancel := context.WithCancel(context.Background())
				cancel()
				<-ctx1.Done()
				ctx = ctx1
				err = ctx.Err()
				resp = nil
			}
		}
	}

	if rpcCtx.ProxyStore != nil {
		fromStore := strconv.FormatUint(rpcCtx.ProxyStore.storeID, 10)
		toStore := strconv.FormatUint(rpcCtx.Store.storeID, 10)
		result := "ok"
		if err != nil {
			result = "fail"
		}
		metrics.TiKVForwardRequestCounter.WithLabelValues(fromStore, toStore, req.Type.String(), result).Inc()
	}

	if err != nil {
		s.rpcError = err

		// Because in rpc logic, context.Cancel() will be transferred to rpcContext.Cancel error. For rpcContext cancel,
		// we need to retry the request. But for context cancel active, for example, limitExec gets the required rows,
		// we shouldn't retry the request, it will go to backoff and hang in retry logic.
		if ctx.Err() != nil && errors.Cause(ctx.Err()) == context.Canceled {
			return nil, false, errors.WithStack(ctx.Err())
		}

		if val, e := util.EvalFailpoint("noRetryOnRpcError"); e == nil {
			if val.(bool) {
				return nil, false, err
			}
		}
		if e := s.onSendFail(bo, rpcCtx, err); e != nil {
			return nil, false, err
		}
		return nil, true, nil
	}
	return
}

func (s *RegionRequestSender) getStoreToken(st *Store, limit int64) error {
	// Checking limit is not thread safe, preferring this for avoiding load in loop.
	count := st.tokenCount.Load()
	if count < limit {
		// Adding tokenCount is no thread safe, preferring this for avoiding check in loop.
		st.tokenCount.Add(1)
		return nil
	}
	metrics.TiKVStoreLimitErrorCounter.WithLabelValues(st.addr, strconv.FormatUint(st.storeID, 10)).Inc()
	return errors.WithStack(&tikverr.ErrTokenLimit{StoreID: st.storeID})
}

func (s *RegionRequestSender) releaseStoreToken(st *Store) {
	count := st.tokenCount.Load()
	// Decreasing tokenCount is no thread safe, preferring this for avoiding check in loop.
	if count > 0 {
		st.tokenCount.Sub(1)
		return
	}
	logutil.BgLogger().Warn("release store token failed, count equals to 0")
}

func (s *RegionRequestSender) onSendFail(bo *retry.Backoffer, ctx *RPCContext, err error) error {
	if span := opentracing.SpanFromContext(bo.GetCtx()); span != nil && span.Tracer() != nil {
		span1 := span.Tracer().StartSpan("regionRequest.onSendFail", opentracing.ChildOf(span.Context()))
		defer span1.Finish()
		bo.SetCtx(opentracing.ContextWithSpan(bo.GetCtx(), span1))
	}
	// If it failed because the context is cancelled by ourself, don't retry.
	if errors.Cause(err) == context.Canceled {
		return errors.WithStack(err)
	} else if LoadShuttingDown() > 0 {
		return errors.WithStack(tikverr.ErrTiDBShuttingDown)
	}
	if status.Code(errors.Cause(err)) == codes.Canceled {
		select {
		case <-bo.GetCtx().Done():
			return errors.WithStack(err)
		default:
			// If we don't cancel, but the error code is Canceled, it must be from grpc remote.
			// This may happen when tikv is killed and exiting.
			// Backoff and retry in this case.
			logutil.BgLogger().Warn("receive a grpc cancel signal from remote", zap.Error(err))
		}
	}

	if ctx.Store != nil && ctx.Store.storeType == tikvrpc.TiFlashCompute {
		s.regionCache.InvalidateTiFlashComputeStoresIfGRPCError(err)
	} else if ctx.Meta != nil {
		if s.replicaSelector != nil {
			s.replicaSelector.onSendFailure(bo, err)
		} else {
			s.regionCache.OnSendFail(bo, ctx, s.NeedReloadRegion(ctx), err)
		}
	}

	// Retry on send request failure when it's not canceled.
	// When a store is not available, the leader of related region should be elected quickly.
	// TODO: the number of retry time should be limited:since region may be unavailable
	// when some unrecoverable disaster happened.
	if ctx.Store != nil && ctx.Store.storeType.IsTiFlashRelatedType() {
		err = bo.Backoff(retry.BoTiFlashRPC, errors.Errorf("send tiflash request error: %v, ctx: %v, try next peer later", err, ctx))
	} else {
		err = bo.Backoff(retry.BoTiKVRPC, errors.Errorf("send tikv request error: %v, ctx: %v, try next peer later", err, ctx))
	}
	return err
}

// NeedReloadRegion checks is all peers has sent failed, if so need reload.
func (s *RegionRequestSender) NeedReloadRegion(ctx *RPCContext) (need bool) {
	if s.failStoreIDs == nil {
		s.failStoreIDs = make(map[uint64]struct{})
	}
	if s.failProxyStoreIDs == nil {
		s.failProxyStoreIDs = make(map[uint64]struct{})
	}
	s.failStoreIDs[ctx.Store.storeID] = struct{}{}
	if ctx.ProxyStore != nil {
		s.failProxyStoreIDs[ctx.ProxyStore.storeID] = struct{}{}
	}

	if ctx.AccessMode == tiKVOnly && len(s.failStoreIDs)+len(s.failProxyStoreIDs) >= ctx.TiKVNum {
		need = true
	} else if ctx.AccessMode == tiFlashOnly && len(s.failStoreIDs) >= len(ctx.Meta.Peers)-ctx.TiKVNum {
		need = true
	} else if len(s.failStoreIDs)+len(s.failProxyStoreIDs) >= len(ctx.Meta.Peers) {
		need = true
	}

	if need {
		s.failStoreIDs = nil
		s.failProxyStoreIDs = nil
	}
	return
}

func regionErrorToLabel(e *errorpb.Error) string {
	if e.GetNotLeader() != nil {
		return "not_leader"
	} else if e.GetRegionNotFound() != nil {
		return "region_not_found"
	} else if e.GetKeyNotInRegion() != nil {
		return "key_not_in_region"
	} else if e.GetEpochNotMatch() != nil {
		return "epoch_not_match"
	} else if e.GetServerIsBusy() != nil {
		return "server_is_busy"
	} else if e.GetStaleCommand() != nil {
		return "stale_command"
	} else if e.GetStoreNotMatch() != nil {
		return "store_not_match"
	} else if e.GetRaftEntryTooLarge() != nil {
		return "raft_entry_too_large"
	} else if e.GetMaxTimestampNotSynced() != nil {
		return "max_timestamp_not_synced"
	} else if e.GetReadIndexNotReady() != nil {
		return "read_index_not_ready"
	} else if e.GetProposalInMergingMode() != nil {
		return "proposal_in_merging_mode"
	} else if e.GetDataIsNotReady() != nil {
		return "data_is_not_ready"
	} else if e.GetRegionNotInitialized() != nil {
		return "region_not_initialized"
	} else if e.GetDiskFull() != nil {
		return "disk_full"
	} else if e.GetRecoveryInProgress() != nil {
		return "recovery_in_progress"
	} else if e.GetFlashbackInProgress() != nil {
		return "flashback_in_progress"
	} else if e.GetFlashbackNotPrepared() != nil {
		return "flashback_not_prepared"
	} else if e.GetIsWitness() != nil {
		return "peer_is_witness"
	}
	return "unknown"
}

func (s *RegionRequestSender) onRegionError(bo *retry.Backoffer, ctx *RPCContext, req *tikvrpc.Request, regionErr *errorpb.Error) (shouldRetry bool, err error) {
	if span := opentracing.SpanFromContext(bo.GetCtx()); span != nil && span.Tracer() != nil {
		span1 := span.Tracer().StartSpan("tikv.onRegionError", opentracing.ChildOf(span.Context()))
		defer span1.Finish()
		bo.SetCtx(opentracing.ContextWithSpan(bo.GetCtx(), span1))
	}

	// NOTE: Please add the region error handler in the same order of errorpb.Error.
	metrics.TiKVRegionErrorCounter.WithLabelValues(regionErrorToLabel(regionErr)).Inc()

	if notLeader := regionErr.GetNotLeader(); notLeader != nil {
		// Retry if error is `NotLeader`.
		logutil.BgLogger().Debug("tikv reports `NotLeader` retry later",
			zap.String("notLeader", notLeader.String()),
			zap.String("ctx", ctx.String()))

		if s.replicaSelector != nil {
			return s.replicaSelector.onNotLeader(bo, ctx, notLeader)
		} else if notLeader.GetLeader() == nil {
			// The peer doesn't know who is the current leader. Generally it's because
			// the Raft group is in an election, but it's possible that the peer is
			// isolated and removed from the Raft group. So it's necessary to reload
			// the region from PD.
			s.regionCache.InvalidateCachedRegionWithReason(ctx.Region, NoLeader)
			if err = bo.Backoff(retry.BoRegionScheduling, errors.Errorf("not leader: %v, ctx: %v", notLeader, ctx)); err != nil {
				return false, err
			}
			return false, nil
		} else {
			// don't backoff if a new leader is returned.
			s.regionCache.UpdateLeader(ctx.Region, notLeader.GetLeader(), ctx.AccessIdx)
			return true, nil
		}
	}

	// Retry it when tikv disk full happens.
	if diskFull := regionErr.GetDiskFull(); diskFull != nil {
		if err = bo.Backoff(retry.BoTiKVDiskFull, errors.Errorf("tikv disk full: %v ctx: %v", diskFull.String(), ctx.String())); err != nil {
			return false, nil
		}
		return true, nil
	}

	if regionErr.GetRecoveryInProgress() != nil {
		s.regionCache.InvalidateCachedRegion(ctx.Region)
		logutil.BgLogger().Debug("tikv reports `RecoveryInProgress`", zap.Stringer("ctx", ctx))
		err = bo.Backoff(retry.BoRegionRecoveryInProgress, errors.Errorf("region recovery in progress, ctx: %v", ctx))
		if err != nil {
			return false, err
		}
		return false, nil
	}

	if regionErr.GetIsWitness() != nil {
		s.regionCache.InvalidateCachedRegion(ctx.Region)
		logutil.BgLogger().Debug("tikv reports `IsWitness`", zap.Stringer("ctx", ctx))
		err = bo.Backoff(retry.BoIsWitness, errors.Errorf("is witness, ctx: %v", ctx))
		if err != nil {
			return false, err
		}
		return false, nil
	}

	// Since we expect that the workload should be stopped during the flashback progress,
	// if a request meets the FlashbackInProgress error, it should stop retrying immediately
	// to avoid unnecessary backoff and potential unexpected data status to the user.
	if regionErr.GetFlashbackInProgress() != nil {
		logutil.BgLogger().Debug("tikv reports `FlashbackInProgress`", zap.Stringer("req", req), zap.Stringer("ctx", ctx))
		return false, errors.Errorf("region %d is in flashback progress", regionErr.GetFlashbackInProgress().GetRegionId())
	}
	// This error means a second-phase flashback request is sent to a region that is not
	// prepared for the flashback before, it should stop retrying immediately to avoid
	// unnecessary backoff.
	if regionErr.GetFlashbackNotPrepared() != nil {
		logutil.BgLogger().Debug("tikv reports `FlashbackNotPrepared`", zap.Stringer("req", req), zap.Stringer("ctx", ctx))
		return false, errors.Errorf("region %d is not prepared for the flashback", regionErr.GetFlashbackNotPrepared().GetRegionId())
	}

	// This peer is removed from the region. Invalidate the region since it's too stale.
	if regionErr.GetRegionNotFound() != nil {
		s.regionCache.InvalidateCachedRegion(ctx.Region)
		return false, nil
	}

	if regionErr.GetKeyNotInRegion() != nil {
		logutil.BgLogger().Error("tikv reports `KeyNotInRegion`", zap.Stringer("req", req), zap.Stringer("ctx", ctx))
		s.regionCache.InvalidateCachedRegion(ctx.Region)
		return false, nil
	}

	if epochNotMatch := regionErr.GetEpochNotMatch(); epochNotMatch != nil {
		logutil.BgLogger().Debug("tikv reports `EpochNotMatch` retry later",
			zap.Stringer("EpochNotMatch", epochNotMatch),
			zap.Stringer("ctx", ctx))
		retry, err := s.regionCache.OnRegionEpochNotMatch(bo, ctx, epochNotMatch.CurrentRegions)
		if !retry && s.replicaSelector != nil {
			s.replicaSelector.invalidateRegion()
		}
		return retry, err
	}

	if regionErr.GetServerIsBusy() != nil {
		// Mark the server is busy (the next incoming READs could be redirect
		// to expected followers. )
		if ctx != nil && ctx.Store != nil {
			MarkStoreAlreadySlow(s.regionCache, ctx.Store.storeID)
		}

		logutil.BgLogger().Warn("tikv reports `ServerIsBusy` retry later",
			zap.String("reason", regionErr.GetServerIsBusy().GetReason()),
			zap.Stringer("ctx", ctx))
		if ctx != nil && ctx.Store != nil && ctx.Store.storeType.IsTiFlashRelatedType() {
			err = bo.Backoff(retry.BoTiFlashServerBusy, errors.Errorf("server is busy, ctx: %v", ctx))
		} else {
			err = bo.Backoff(retry.BoTiKVServerBusy, errors.Errorf("server is busy, ctx: %v", ctx))
		}
		if err != nil {
			return false, err
		}
		return true, nil
	}

	// StaleCommand error indicates the request is sent to the old leader and its term is changed.
	// We can't know whether the request is committed or not, so it's an undetermined error too,
	// but we don't handle it now.
	if regionErr.GetStaleCommand() != nil {
		logutil.BgLogger().Debug("tikv reports `StaleCommand`", zap.Stringer("ctx", ctx))
		if s.replicaSelector != nil {
			// Needn't backoff because the new leader should be elected soon
			// and the replicaSelector will try the next peer.
		} else {
			err = bo.Backoff(retry.BoStaleCmd, errors.Errorf("stale command, ctx: %v", ctx))
			if err != nil {
				return false, err
			}
		}
		return true, nil
	}

	if storeNotMatch := regionErr.GetStoreNotMatch(); storeNotMatch != nil {
		// store not match
		logutil.BgLogger().Debug("tikv reports `StoreNotMatch` retry later",
			zap.Stringer("storeNotMatch", storeNotMatch),
			zap.Stringer("ctx", ctx))
		ctx.Store.markNeedCheck(s.regionCache.notifyCheckCh)
		s.regionCache.InvalidateCachedRegion(ctx.Region)
		// It's possible the address of store is not changed but the DNS resolves to a different address in k8s environment,
		// so we always reconnect in this case.
		s.client.CloseAddr(ctx.Addr)
		return false, nil
	}

	if regionErr.GetRaftEntryTooLarge() != nil {
		logutil.BgLogger().Warn("tikv reports `RaftEntryTooLarge`", zap.Stringer("ctx", ctx))
		return false, errors.New(regionErr.String())
	}

	if regionErr.GetMaxTimestampNotSynced() != nil {
		logutil.BgLogger().Debug("tikv reports `MaxTimestampNotSynced`", zap.Stringer("ctx", ctx))
		err = bo.Backoff(retry.BoMaxTsNotSynced, errors.Errorf("max timestamp not synced, ctx: %v", ctx))
		if err != nil {
			return false, err
		}
		return true, nil
	}

	// A read request may be sent to a peer which has not been initialized yet, we should retry in this case.
	if regionErr.GetRegionNotInitialized() != nil {
		logutil.BgLogger().Debug("tikv reports `RegionNotInitialized` retry later",
			zap.Uint64("store-id", ctx.Store.storeID),
			zap.Uint64("region-id", regionErr.GetRegionNotInitialized().GetRegionId()),
			zap.Stringer("ctx", ctx))
		err = bo.Backoff(retry.BoMaxRegionNotInitialized, errors.Errorf("region not initialized"))
		if err != nil {
			return false, err
		}
		return true, nil
	}

	// The read-index can't be handled timely because the region is splitting or merging.
	if regionErr.GetReadIndexNotReady() != nil {
		logutil.BgLogger().Debug("tikv reports `ReadIndexNotReady` retry later",
			zap.Uint64("store-id", ctx.Store.storeID),
			zap.Uint64("region-id", regionErr.GetRegionNotInitialized().GetRegionId()),
			zap.Stringer("ctx", ctx))
		// The region can't provide service until split or merge finished, so backoff.
		err = bo.Backoff(retry.BoRegionScheduling, errors.Errorf("read index not ready, ctx: %v", ctx))
		if err != nil {
			return false, err
		}
		return true, nil
	}

	if regionErr.GetProposalInMergingMode() != nil {
		logutil.BgLogger().Debug("tikv reports `ProposalInMergingMode`", zap.Stringer("ctx", ctx))
		// The region is merging and it can't provide service until merge finished, so backoff.
		err = bo.Backoff(retry.BoRegionScheduling, errors.Errorf("region is merging, ctx: %v", ctx))
		if err != nil {
			return false, err
		}
		return true, nil
	}

	// A stale read request may be sent to a peer which the data is not ready yet, we should retry in this case.
	// This error is specific to stale read and the target replica is randomly selected. If the request is sent
	// to the leader, the data must be ready, so we don't backoff here.
	if regionErr.GetDataIsNotReady() != nil {
		logutil.BgLogger().Warn("tikv reports `DataIsNotReady` retry later",
			zap.Uint64("store-id", ctx.Store.storeID),
			zap.Uint64("peer-id", regionErr.GetDataIsNotReady().GetPeerId()),
			zap.Uint64("region-id", regionErr.GetDataIsNotReady().GetRegionId()),
			zap.Uint64("safe-ts", regionErr.GetDataIsNotReady().GetSafeTs()),
			zap.Stringer("ctx", ctx))
		err = bo.Backoff(retry.BoMaxDataNotReady, errors.New("data is not ready"))
		if err != nil {
			return false, err
		}
		return true, nil
	}

	logutil.BgLogger().Debug("tikv reports region failed",
		zap.Stringer("regionErr", regionErr),
		zap.Stringer("ctx", ctx))

	if s.replicaSelector != nil {
		// Try the next replica.
		return true, nil
	}

	// When the request is sent to TiDB, there is no region in the request, so the region id will be 0.
	// So when region id is 0, there is no business with region cache.
	if ctx.Region.id != 0 {
		s.regionCache.InvalidateCachedRegion(ctx.Region)
	}
	// For other errors, we only drop cache here.
	// Because caller may need to re-split the request.
	return false, nil
}<|MERGE_RESOLUTION|>--- conflicted
+++ resolved
@@ -288,9 +288,8 @@
 // selectorState is the interface of states of the replicaSelector.
 // Here is the main state transition diagram:
 //
-//	                         exceeding maxReplicaAttempt
-//	+-------------------+   || RPC failure && unreachable && no forwarding
-//
+//                                    exceeding maxReplicaAttempt
+//           +-------------------+   || RPC failure && unreachable && no forwarding
 // +-------->+ accessKnownLeader +----------------+
 // |         +------+------------+                |
 // |                |                             |
@@ -307,8 +306,7 @@
 // | leader becomes   v                           +---+---+
 // | reachable  +-----+-----+ all proxies are tried   ^
 // +------------+tryNewProxy+-------------------------+
-//
-//	+-----------+
+//              +-----------+
 type selectorState interface {
 	next(*retry.Backoffer, *replicaSelector) (*RPCContext, error)
 	onSendSuccess(*replicaSelector)
@@ -578,11 +576,7 @@
 	for i := 0; i < replicaSize && !state.option.leaderOnly; i++ {
 		idx := AccessIndex((int(state.lastIdx) + i) % replicaSize)
 		// If the given store is abnormal to be accessed under `ReplicaReadMixed` mode, we should choose other followers or leader
-<<<<<<< HEAD
-		// as candidates to serve the Read request. Meanwhile, we should make sure the choice of next() meets uniform distribution.
-=======
 		// as candidates to serve the Read request. Meanwhile, we should make the choice of next() meet Uniform Distribution.
->>>>>>> f2ff1ce6
 		for cnt := 0; cnt < replicaSize && !state.isCandidate(idx, selector.replicas[idx]); cnt++ {
 			idx = AccessIndex((int(idx) + rand.Intn(replicaSize)) % replicaSize)
 		}
@@ -625,14 +619,10 @@
 		// The request can only be sent to the leader.
 		((state.option.leaderOnly && idx == state.leaderIdx) ||
 			// Choose a replica with matched labels.
-<<<<<<< HEAD
-			(!state.option.leaderOnly && (state.tryLeader || idx != state.leaderIdx) && replica.store.IsLabelsMatch(state.option.labels) &&
+			(!state.option.leaderOnly && (state.tryLeader || idx != state.leaderIdx) && replica.store.IsLabelsMatch(state.option.labels) && (!state.learnerOnly || replica.peer.Role == metapb.PeerRole_Learner)) &&
 				// And If the given store is abnormal to be accessed under `ReplicaReadMixed` mode, we should choose other followers or leader
 				// as candidates to serve the Read request.
-				(!state.tryLeader || (state.tryLeader && !replica.store.isSlow()))))
-=======
-			(!state.option.leaderOnly && (state.tryLeader || idx != state.leaderIdx) && replica.store.IsLabelsMatch(state.option.labels) && (!state.learnerOnly || replica.peer.Role == metapb.PeerRole_Learner)))
->>>>>>> f2ff1ce6
+				(!state.tryLeader || (state.tryLeader && !replica.store.isSlow())))
 }
 
 type invalidStore struct {
