--- conflicted
+++ resolved
@@ -1647,7 +1647,42 @@
 	s.False(shouldRetry)
 }
 
-<<<<<<< HEAD
+func (s *testRegionCacheSuite) TestBackgroundCacheGC() {
+	// Prepare 50 regions
+	regionCnt := 50
+	regions := s.cluster.AllocIDs(regionCnt)
+	regions = append([]uint64{s.region1}, regions...)
+	peers := [][]uint64{{s.peer1, s.peer2}}
+	for i := 0; i < regionCnt; i++ {
+		peers = append(peers, s.cluster.AllocIDs(2))
+	}
+	for i := 0; i < regionCnt; i++ {
+		s.cluster.Split(regions[i], regions[i+1], []byte(fmt.Sprintf(regionSplitKeyFormat, i)), peers[i+1], peers[i+1][0])
+	}
+	loadRegionsToCache(s.cache, regionCnt)
+	s.checkCache(regionCnt)
+
+	// Make parts of the regions stale
+	remaining := 0
+	s.cache.mu.Lock()
+	now := time.Now().Unix()
+	for verID, r := range s.cache.mu.regions {
+		if verID.id%3 == 0 {
+			atomic.StoreInt64(&r.lastAccess, now-regionCacheTTLSec-10)
+		} else {
+			remaining++
+		}
+	}
+	s.cache.mu.Unlock()
+
+	s.Eventually(func() bool {
+		s.cache.mu.RLock()
+		defer s.cache.mu.RUnlock()
+		return len(s.cache.mu.regions) == remaining
+	}, 2*time.Second, 200*time.Millisecond)
+	s.checkCache(remaining)
+}
+
 func (s *testRegionCacheSuite) TestSlowScoreStat() {
 	slowScore := SlowScoreStat{
 		avgScore: 1,
@@ -1672,40 +1707,4 @@
 	}
 	slowScore.markAlreadySlow()
 	s.True(slowScore.isSlow())
-=======
-func (s *testRegionCacheSuite) TestBackgroundCacheGC() {
-	// Prepare 50 regions
-	regionCnt := 50
-	regions := s.cluster.AllocIDs(regionCnt)
-	regions = append([]uint64{s.region1}, regions...)
-	peers := [][]uint64{{s.peer1, s.peer2}}
-	for i := 0; i < regionCnt; i++ {
-		peers = append(peers, s.cluster.AllocIDs(2))
-	}
-	for i := 0; i < regionCnt; i++ {
-		s.cluster.Split(regions[i], regions[i+1], []byte(fmt.Sprintf(regionSplitKeyFormat, i)), peers[i+1], peers[i+1][0])
-	}
-	loadRegionsToCache(s.cache, regionCnt)
-	s.checkCache(regionCnt)
-
-	// Make parts of the regions stale
-	remaining := 0
-	s.cache.mu.Lock()
-	now := time.Now().Unix()
-	for verID, r := range s.cache.mu.regions {
-		if verID.id%3 == 0 {
-			atomic.StoreInt64(&r.lastAccess, now-regionCacheTTLSec-10)
-		} else {
-			remaining++
-		}
-	}
-	s.cache.mu.Unlock()
-
-	s.Eventually(func() bool {
-		s.cache.mu.RLock()
-		defer s.cache.mu.RUnlock()
-		return len(s.cache.mu.regions) == remaining
-	}, 2*time.Second, 200*time.Millisecond)
-	s.checkCache(remaining)
->>>>>>> f2ff1ce6
 }